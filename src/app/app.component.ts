import { Component, inject, OnInit } from '@angular/core';
import { NavigationEnd, Router, RouterOutlet } from '@angular/router';
import { TranslateService } from '@ngx-translate/core';
import { AuthService } from './services/auth.service';
import { GService } from './services/g.service';
import { SwUpdate, VersionReadyEvent } from '@angular/service-worker';
import { MatSnackBar } from '@angular/material/snack-bar';
import { MatIconModule } from '@angular/material/icon';
import { filter } from 'rxjs/operators';
import { UserService } from './services/user.service';
<<<<<<< HEAD

declare var _paq: any;
=======
import { forkJoin } from 'rxjs';
>>>>>>> f8ef1893

@Component({
  selector: 'app-root',
  standalone: true,
  imports: [RouterOutlet, MatIconModule],
  templateUrl: './app.component.html',
  styleUrl: './app.component.scss'
})
export class AppComponent implements OnInit {
  title = 'Ribbon UI';
  isChecked = false;
  showInfo = true;
  readonly authService: AuthService = inject(AuthService);
  readonly userService: UserService = inject(UserService);
  readonly translateService: TranslateService = inject(TranslateService);
  readonly g: GService = inject(GService);
  readonly router: Router = inject(Router);

  private readonly swUpdate: SwUpdate = inject(SwUpdate);
  private readonly snackBar: MatSnackBar = inject(MatSnackBar);

  constructor() {
    // v1.0からv2.0への移行
    const v1 = localStorage.getItem('settings-v1.0');
    if (v1 && JSON.parse(v1).model) {
      // localStorage.removeItem('settings-v1.0');
      localStorage.setItem('settings-v2.0', JSON.stringify([JSON.parse(v1)]));
    } else { }
  }

  ngOnInit(): void {
    this.initializeApp();
    this.setupPwaUpdateCheck();
    this.router.events.subscribe(event => {
      if (event instanceof NavigationEnd) {
        _paq.push(['setCustomUrl', event.urlAfterRedirects]);
        _paq.push(['trackPageView']);
      }
    });

  }

  private initializeApp(): void {
    this.translateService.setDefaultLang('ja');
    this.g.autoRedirectToLoginPageIfAuthError = false;
    this.authService.getUser().subscribe({
      next: next => {
        this.g.autoRedirectToLoginPageIfAuthError = true;
        this.userService.getUserSetting().subscribe({
          next: next => {
            this.isChecked = true;
          },
          error: error => {
            this.isChecked = true;
          },
          complete: () => {
            // console.log('complete');
          }
        });
      },
      error: error => {
        this.g.autoRedirectToLoginPageIfAuthError = true;
        this.isChecked = true;
      },
      complete: () => {
        // console.log('complete');
      }
    });
  }

  private setupPwaUpdateCheck(): void {
    if (this.swUpdate.isEnabled) {
      this.swUpdate.versionUpdates
        .pipe(filter((evt): evt is VersionReadyEvent => evt.type === 'VERSION_READY'))
        .subscribe(evt => {
          const snack = this.snackBar.open('更新が利用可能です', '更新', {
            duration: 6000,
          });

          snack.onAction().subscribe(() => {
            window.location.reload();
          });
        });

      // 1時間ごとに更新をチェック
      setInterval(() => {
        this.swUpdate.checkForUpdate();
      }, 1 * 60 * 60 * 1000);
    } else {
    }
  }
}<|MERGE_RESOLUTION|>--- conflicted
+++ resolved
@@ -1,108 +1,106 @@
-import { Component, inject, OnInit } from '@angular/core';
-import { NavigationEnd, Router, RouterOutlet } from '@angular/router';
-import { TranslateService } from '@ngx-translate/core';
-import { AuthService } from './services/auth.service';
-import { GService } from './services/g.service';
-import { SwUpdate, VersionReadyEvent } from '@angular/service-worker';
-import { MatSnackBar } from '@angular/material/snack-bar';
-import { MatIconModule } from '@angular/material/icon';
-import { filter } from 'rxjs/operators';
-import { UserService } from './services/user.service';
-<<<<<<< HEAD
-
-declare var _paq: any;
-=======
-import { forkJoin } from 'rxjs';
->>>>>>> f8ef1893
-
-@Component({
-  selector: 'app-root',
-  standalone: true,
-  imports: [RouterOutlet, MatIconModule],
-  templateUrl: './app.component.html',
-  styleUrl: './app.component.scss'
-})
-export class AppComponent implements OnInit {
-  title = 'Ribbon UI';
-  isChecked = false;
-  showInfo = true;
-  readonly authService: AuthService = inject(AuthService);
-  readonly userService: UserService = inject(UserService);
-  readonly translateService: TranslateService = inject(TranslateService);
-  readonly g: GService = inject(GService);
-  readonly router: Router = inject(Router);
-
-  private readonly swUpdate: SwUpdate = inject(SwUpdate);
-  private readonly snackBar: MatSnackBar = inject(MatSnackBar);
-
-  constructor() {
-    // v1.0からv2.0への移行
-    const v1 = localStorage.getItem('settings-v1.0');
-    if (v1 && JSON.parse(v1).model) {
-      // localStorage.removeItem('settings-v1.0');
-      localStorage.setItem('settings-v2.0', JSON.stringify([JSON.parse(v1)]));
-    } else { }
-  }
-
-  ngOnInit(): void {
-    this.initializeApp();
-    this.setupPwaUpdateCheck();
-    this.router.events.subscribe(event => {
-      if (event instanceof NavigationEnd) {
-        _paq.push(['setCustomUrl', event.urlAfterRedirects]);
-        _paq.push(['trackPageView']);
-      }
-    });
-
-  }
-
-  private initializeApp(): void {
-    this.translateService.setDefaultLang('ja');
-    this.g.autoRedirectToLoginPageIfAuthError = false;
-    this.authService.getUser().subscribe({
-      next: next => {
-        this.g.autoRedirectToLoginPageIfAuthError = true;
-        this.userService.getUserSetting().subscribe({
-          next: next => {
-            this.isChecked = true;
-          },
-          error: error => {
-            this.isChecked = true;
-          },
-          complete: () => {
-            // console.log('complete');
-          }
-        });
-      },
-      error: error => {
-        this.g.autoRedirectToLoginPageIfAuthError = true;
-        this.isChecked = true;
-      },
-      complete: () => {
-        // console.log('complete');
-      }
-    });
-  }
-
-  private setupPwaUpdateCheck(): void {
-    if (this.swUpdate.isEnabled) {
-      this.swUpdate.versionUpdates
-        .pipe(filter((evt): evt is VersionReadyEvent => evt.type === 'VERSION_READY'))
-        .subscribe(evt => {
-          const snack = this.snackBar.open('更新が利用可能です', '更新', {
-            duration: 6000,
-          });
-
-          snack.onAction().subscribe(() => {
-            window.location.reload();
-          });
-        });
-
-      // 1時間ごとに更新をチェック
-      setInterval(() => {
-        this.swUpdate.checkForUpdate();
-      }, 1 * 60 * 60 * 1000);
-    } else {
-    }
-  }
+import { Component, inject, OnInit } from '@angular/core';
+import { NavigationEnd, Router, RouterOutlet } from '@angular/router';
+import { TranslateService } from '@ngx-translate/core';
+import { AuthService } from './services/auth.service';
+import { GService } from './services/g.service';
+import { SwUpdate, VersionReadyEvent } from '@angular/service-worker';
+import { MatSnackBar } from '@angular/material/snack-bar';
+import { MatIconModule } from '@angular/material/icon';
+import { filter } from 'rxjs/operators';
+import { UserService } from './services/user.service';
+
+declare var _paq: any;
+
+@Component({
+  selector: 'app-root',
+  standalone: true,
+  imports: [RouterOutlet, MatIconModule],
+  templateUrl: './app.component.html',
+  styleUrl: './app.component.scss'
+})
+export class AppComponent implements OnInit {
+  title = 'Ribbon UI';
+  isChecked = false;
+  showInfo = true;
+  readonly authService: AuthService = inject(AuthService);
+  readonly userService: UserService = inject(UserService);
+  readonly translateService: TranslateService = inject(TranslateService);
+  readonly g: GService = inject(GService);
+  readonly router: Router = inject(Router);
+
+  private readonly swUpdate: SwUpdate = inject(SwUpdate);
+  private readonly snackBar: MatSnackBar = inject(MatSnackBar);
+
+  constructor() {
+    // v1.0からv2.0への移行
+    const v1 = localStorage.getItem('settings-v1.0');
+    if (v1 && JSON.parse(v1).model) {
+      // localStorage.removeItem('settings-v1.0');
+      localStorage.setItem('settings-v2.0', JSON.stringify([JSON.parse(v1)]));
+    } else { }
+  }
+
+  ngOnInit(): void {
+    this.initializeApp();
+    this.setupPwaUpdateCheck();
+
+    // matomo
+    this.router.events.subscribe(event => {
+      if (event instanceof NavigationEnd) {
+        _paq.push(['setCustomUrl', event.urlAfterRedirects]);
+        _paq.push(['trackPageView']);
+      }
+    });
+
+  }
+
+  private initializeApp(): void {
+    this.translateService.setDefaultLang('ja');
+    this.g.autoRedirectToLoginPageIfAuthError = false;
+    this.authService.getUser().subscribe({
+      next: next => {
+        this.g.autoRedirectToLoginPageIfAuthError = true;
+        this.userService.getUserSetting().subscribe({
+          next: next => {
+            this.isChecked = true;
+          },
+          error: error => {
+            this.isChecked = true;
+          },
+          complete: () => {
+            // console.log('complete');
+          }
+        });
+      },
+      error: error => {
+        this.g.autoRedirectToLoginPageIfAuthError = true;
+        this.isChecked = true;
+      },
+      complete: () => {
+        // console.log('complete');
+      }
+    });
+  }
+
+  private setupPwaUpdateCheck(): void {
+    if (this.swUpdate.isEnabled) {
+      this.swUpdate.versionUpdates
+        .pipe(filter((evt): evt is VersionReadyEvent => evt.type === 'VERSION_READY'))
+        .subscribe(evt => {
+          const snack = this.snackBar.open('更新が利用可能です', '更新', {
+            duration: 6000,
+          });
+
+          snack.onAction().subscribe(() => {
+            window.location.reload();
+          });
+        });
+
+      // 1時間ごとに更新をチェック
+      setInterval(() => {
+        this.swUpdate.checkForUpdate();
+      }, 1 * 60 * 60 * 1000);
+    } else {
+    }
+  }
 }