@if(messageGroup() && messageGroup().messages && messageGroup().messages.length>0 && thread().inDto.args.model){
<mat-expansion-panel class="message" [expanded]="false" #exPanel (opened)="loadContent().subscribe()">
    <!-- [expanded]="messageGroup.messages[0].contents.length>0" -->
    <mat-expansion-panel-header class="message-header">
        <mat-panel-title class="message-title" style="font-weight: normal;">
            <!-- モデル選択 -->

            <select name="model-select" class="model-select" (click)="stopPropagation($event)"
                [(ngModel)]="thread().inDto.args.model" (change)="modelChange()">
                @for(option of chatService.modelList;track $index) {
                <option [ngClass]="[option.tag]" [value]="option.id">{{option.tag}}：{{option.id}}</option>
                }
            </select>
<<<<<<< HEAD
            <!-- 
            <select name="model-select" class="model-select" (click)="stopPropagation($event)"
                [(ngModel)]="thread().inDto.args.model" (change)="modelChange()">
                @for(modelGroupId of modelGroupIdList;track $index){
                <optgroup [ngClass]="[modelGroupId]" [label]="modelGroupId">
                    @for(option of modelGroupList[modelGroupId];track $index) {
                    <option [ngClass]="[modelGroupId]" [value]="option">{{option}}</option>
                    }
                </optgroup>
                }
            </select>
            -->
            @if(thread().inDto.args.model; as model){
            @if(chatService.modelMap[model].isGSearch){
            <div class="flex items-center" style="width: 150px;"
                [matTooltip]="chatService.modelMap[model].isGSearch?'Google検索の結果をもとに回答します。直近情報（バージョン系の話）やニュースやローカルな話（天気予報）等について会話する際はONにしてください。':'Gemini以外では使用できません。'">
=======

            @if(thread().inDto.args.model?.startsWith('gemini-1.5')){
            <div class="flex items-center" style="width: 150px;"
                [matTooltip]="thread().inDto.args.model?.startsWith('gemini-1.5')?'Google検索の結果をもとに回答します。直近情報（バージョン系の話）やニュースやローカルな話（天気予報）等について会話する際はONにしてください。':'Gemini-1.5以外では使用できません。'">
>>>>>>> 8c9adf01
                <img src="./image/google-icon.svg" alt="Googleアイコン" class="w-8 h-8" style="min-width: 30px;"
                    [ngStyle]="{opacity: thread().inDto.args.isGoogleSearch ? 1 : 0.3}"
                    (click)="thread().inDto.args.isGoogleSearch=!thread().inDto.args.isGoogleSearch;stopPropagation($event);">
            </div>
            }
            }
        </mat-panel-title>
        <mat-panel-description>
            <div class="truncate">{{messageGroup().messages[0].label}}</div>
        </mat-panel-description>
        <div class="right-0 top-0 flex gap-2 p-2">
            <!-- <div style="right: 0;top: 0;display: flex;gap: 10px;padding: 10px;"> -->
            <!-- 
            <button mat-icon-button class="invisible">
                <mat-icon>folder_zip</mat-icon>
            </button>
            <button mat-icon-button (click)="copyToClipboard($event)" title="クリップボードにコピー">
                <mat-icon>content_copy</mat-icon>
            </button>
             -->
            <button mat-icon-button (click)="setEdit($event)" [title]="messageGroup().messages[0].editing?'保存':'編集'">
                @if(messageGroup().messages[0].editing){
                <mat-icon>check_circle</mat-icon>
                }@else{
                <mat-icon>edit</mat-icon>
                }
            </button>
            <button mat-icon-button (click)="removeThread($event)" style="margin-right: 10px;"
                [ngClass]="{invisible: !removable()}">
                <mat-icon>close</mat-icon>
            </button>
        </div>
    </mat-expansion-panel-header>

    <div class="flex w-full">
        @for (message of messageGroup().messages; track $index) {
        <div class="w-full relative" [ngClass]="{'message-notediting': !message.editing}">
            <!-- ファイル -->
            @if(message.contents.length>1){
            <div class="flex justify-start gap-2 w-full p-5 mb-5 overflow-x-auto">
                @for(content of message.contents; track $index) {
                @if(content.type==='text') {
                } @else if(content.type==='error') {
                } @else {
                <app-doc-tag [content]="content" (remove)="message.cacheId||removeDoc(content)"></app-doc-tag>
                }
                }
            </div>
            }

            <!-- メッセージ -->
            @for(content of message.contents; track $index){
            @if(content.type==='text'){
            <div class="chat-input" [hidden]="!message.editing">
                <textarea #textAreaElem [hidden]="!message.editing" (keydown)="onKeyDown($event)"
                    (blur)="onBlur($event)" (load)="onLoad()" [ngStyle]="{height:height}" [placeholder]="'メッセージを入力...'"
                    [(ngModel)]="content.text" (change)="onSubmit()"></textarea>
            </div>
            <div class="custom-scroll" style="display: block;overflow: auto;"
                [ngClass]="[messageGroup().role==='assistant'&&layout()==='grid'?'grid-panel':'flex-panel']"
                #textBodyElem>
                <markdown [hidden]="message.editing" katex mermaid clipboard
                    [data]="brackets.pre+content.text+brackets.post">
                </markdown>
            </div>
            }@else if(content.type==='error'){
            <div style="color: red;overflow: auto;">
                <div>ERROR</div>
                {{content.text}}
            </div>
            }@else{
            <!-- text 以外はファイル -->
            }
            }

            <!-- Loading -->
            @if (message.status === 'Loading') {
            <!-- アニメーションつけるかどうか [@fadeAnimation] -->
            <div class="absolute inset-0 flex items-center justify-center bg-black/25">
                <mat-spinner style="transform: scale(0.4);"></mat-spinner>
            </div>
            }
        </div>
        }
    </div>
</mat-expansion-panel>
} @else {
{{messageGroup().messages.length}}
<!-- {{messageGroup.selectedIndex}} -->
}

<!-- <div class="chat-messages"></div> --><|MERGE_RESOLUTION|>--- conflicted
+++ resolved
@@ -11,7 +11,6 @@
                 <option [ngClass]="[option.tag]" [value]="option.id">{{option.tag}}：{{option.id}}</option>
                 }
             </select>
-<<<<<<< HEAD
             <!-- 
             <select name="model-select" class="model-select" (click)="stopPropagation($event)"
                 [(ngModel)]="thread().inDto.args.model" (change)="modelChange()">
@@ -28,12 +27,6 @@
             @if(chatService.modelMap[model].isGSearch){
             <div class="flex items-center" style="width: 150px;"
                 [matTooltip]="chatService.modelMap[model].isGSearch?'Google検索の結果をもとに回答します。直近情報（バージョン系の話）やニュースやローカルな話（天気予報）等について会話する際はONにしてください。':'Gemini以外では使用できません。'">
-=======
-
-            @if(thread().inDto.args.model?.startsWith('gemini-1.5')){
-            <div class="flex items-center" style="width: 150px;"
-                [matTooltip]="thread().inDto.args.model?.startsWith('gemini-1.5')?'Google検索の結果をもとに回答します。直近情報（バージョン系の話）やニュースやローカルな話（天気予報）等について会話する際はONにしてください。':'Gemini-1.5以外では使用できません。'">
->>>>>>> 8c9adf01
                 <img src="./image/google-icon.svg" alt="Googleアイコン" class="w-8 h-8" style="min-width: 30px;"
                     [ngStyle]="{opacity: thread().inDto.args.isGoogleSearch ? 1 : 0.3}"
                     (click)="thread().inDto.args.isGoogleSearch=!thread().inDto.args.isGoogleSearch;stopPropagation($event);">
