<<<<<<< HEAD
@if(messageGroup && messageGroup.messages && messageGroup.messages.length>0 && thread.inDto.args.model){
<mat-expansion-panel class="message" [expanded]="false" #exPanel (opened)="loadContent().subscribe()">
    <!-- [expanded]="messageGroup.messages[0].contents.length>0" -->
    <mat-expansion-panel-header class="message-header">
        <mat-panel-title class="message-title" style="font-weight: normal;">
            <!-- モデル選択 -->
            <select name="model-select" class="model-select" (click)="stopPropagation($event)"
                [(ngModel)]="thread.inDto.args.model">
                @for(option of chatService.modelList;track $index) {
                <option [value]="option.id">{{option.tag}}：{{option.id}}</option>
                }
            </select>

            @if(thread.inDto.args.model.startsWith('gemini-1.5')){
            <div class="flex items-center" style="width: 150px;"
                [matTooltip]="thread.inDto.args.model.startsWith('gemini-1.5')?'Google検索の結果をもとに回答します。直近情報（バージョン系の話）やニュースやローカルな話（天気予報）等について会話する際はONにしてください。':'Gemini-1.5以外では使用できません。'">
                <img src="./image/google-icon.svg" alt="Googleアイコン" class="w-8 h-8" style="min-width: 30px;"
                    [ngStyle]="{opacity: thread.inDto.args.isGoogleSearch ? 1 : 0.3}"
                    (click)="thread.inDto.args.isGoogleSearch=!thread.inDto.args.isGoogleSearch;stopPropagation($event);">
            </div>
            }
        </mat-panel-title>
        <mat-panel-description>
            <div class="truncate">{{messageGroup.messages[0].label}}</div>
        </mat-panel-description>
        <div style="right: 0;top: 0;display: flex;gap: 10px;padding: 10px;">
            <!-- 
            <button mat-icon-button class="invisible">
                <mat-icon>folder_zip</mat-icon>
            </button>
            <button mat-icon-button (click)="copyToClipboard($event)" title="クリップボードにコピー">
                <mat-icon>content_copy</mat-icon>
            </button>
             -->
            <button mat-icon-button (click)="setEdit($event)" [title]="editing?'保存':'編集'">
                @if(editing){
                <mat-icon>check_circle</mat-icon>
                }@else{
                <mat-icon>edit</mat-icon>
                }
            </button>
            <button mat-icon-button (click)="removeThread($event)" style="margin-right: 10px;"
                [ngClass]="{invisible: !removable}">
                <mat-icon>close</mat-icon>
            </button>
        </div>
    </mat-expansion-panel-header>

    <div class="flex w-full">
        @for (message of messageGroup.messages; track $index) {
        <div class="w-full relative" style="border: 1px solid #444;padding: 8px 12px 0;">
            <!-- ファイル -->
            @if(message.contents.length>1){
            <div class="flex justify-start gap-2 w-full p-5 mb-5 overflow-x-auto">
                @for(content of message.contents; track $index) {
                @if(content.type==='text') {
                } @else if(content.type==='error') {
                } @else {
                <app-doc-tag [contents]="message.contents" [index]="$index"
                    (remove)="message.cacheId||removeDoc(content)"></app-doc-tag>
                }
                }
            </div>
            }

            <!-- メッセージ -->
            @for(content of message.contents; track $index){
            @if(content.type==='text'){
            <div class="chat-input" [hidden]="!message.editing">
                <textarea #textAreaElem [hidden]="!message.editing" (keydown)="onKeyDown($event)"
                    (blur)="onBlur($event)" (load)="onLoad()" [ngStyle]="{height:height}" [placeholder]="'メッセージを入力...'"
                    [(ngModel)]="content.text" (change)="onSubmit()"></textarea>
            </div>
            <div class="custom-scroll" style="display: block;overflow: auto;"
                [ngClass]="[messageGroup.role==='assistant'&&layout==='grid'?'grid-panel':'flex-panel']" #textBodyElem>
                <markdown [hidden]="message.editing" katex mermaid clipboard
                    [data]="brackets.pre+content.text+brackets.post">
                </markdown>
            </div>
            }@else if(content.type==='error'){
            <div style="color: red;overflow: auto;">
                <div>ERROR</div>
                {{content.text}}
            </div>
            }@else{
            <!-- text 以外はファイル -->
            }
            }

            <!-- Loading -->
            @if (message.status === 'Loading') {
            <!-- アニメーションつけるかどうか [@fadeAnimation] -->
            <div class="absolute inset-0 flex items-center justify-center bg-black/25">
                <mat-spinner style="transform: scale(0.4);"></mat-spinner>
            </div>
            }
        </div>
        }
    </div>
</mat-expansion-panel>
} @else {
{{messageGroup.messages.length}}
<!-- {{messageGroup.selectedIndex}} -->
}

=======
@if(messageGroup && messageGroup.messages && messageGroup.messages.length>0 && thread.inDto.args.model){
<mat-expansion-panel class="message" [expanded]="false" #exPanel (opened)="loadContent().subscribe()">
    <!-- [expanded]="messageGroup.messages[0].contents.length>0" -->
    <mat-expansion-panel-header class="message-header">
        <mat-panel-title class="message-title" style="font-weight: normal;">
            <!-- モデル選択 -->
            <select name="model-select" class="model-select" (click)="stopPropagation($event)"
                [(ngModel)]="thread.inDto.args.model">
                @for(option of chatService.modelList;track $index) {
                <option [value]="option.id">{{option.tag}}：{{option.id}}</option>
                }
            </select>

            @if(thread.inDto.args.model.startsWith('gemini-1.5')){
            <div class="flex items-center" style="width: 150px;"
                [matTooltip]="thread.inDto.args.model.startsWith('gemini-1.5')?'Google検索の結果をもとに回答します。直近情報（バージョン系の話）やニュースやローカルな話（天気予報）等について会話する際はONにしてください。':'Gemini-1.5以外では使用できません。'">
                <img src="./image/google-icon.svg" alt="Googleアイコン" class="w-8 h-8" style="min-width: 30px;"
                    [ngStyle]="{opacity: thread.inDto.args.isGoogleSearch ? 1 : 0.3}"
                    (click)="thread.inDto.args.isGoogleSearch=!thread.inDto.args.isGoogleSearch;stopPropagation($event);">
            </div>
            }
        </mat-panel-title>
        <mat-panel-description>
            <div class="truncate">{{messageGroup.messages[0].label}}</div>
        </mat-panel-description>
        <div style="right: 0;top: 0;display: flex;gap: 10px;padding: 10px;">
            <button mat-icon-button class="invisible">
                <mat-icon>folder_zip</mat-icon>
            </button>
            <button mat-icon-button (click)="copyToClipboard($event)" title="クリップボードにコピー">
                <mat-icon>content_copy</mat-icon>
            </button>
            <button mat-icon-button (click)="setEdit($event)" [title]="editing?'保存':'編集'">
                @if(editing){
                <mat-icon>check_circle</mat-icon>
                }@else{
                <mat-icon>edit</mat-icon>
                }
            </button>
            <button mat-icon-button (click)="remove($event)" style="margin-right: 10px;">
                <mat-icon>close</mat-icon>
            </button>
        </div>
    </mat-expansion-panel-header>

    <div class="flex w-full">
        @for (message of messageGroup.messages; track $index) {
        <div class="w-full relative" style="border: 1px solid #444;padding: 8px 12px 0;">
            <!-- ファイル -->
            @if(message.contents.length>1){
            <div class="flex justify-start gap-2 w-full p-5 mb-5 overflow-x-auto">
                @for(content of message.contents; track $index) {
                @if(content.type==='text') {
                } @else if(content.type==='error') {
                } @else {
                <app-doc-tag [contents]="message.contents" [index]="$index"
                    (remove)="message.cacheId||removeDoc(content)"></app-doc-tag>
                }
                }
            </div>
            }

            <!-- メッセージ -->
            @for(content of message.contents; track $index){
            @if(content.type==='text'){
            <div class="chat-input" [hidden]="!message.editing">
                <textarea #textAreaElem [hidden]="!message.editing" (keydown)="onKeyDown($event)"
                    (blur)="onBlur($event)" (load)="onLoad()" [ngStyle]="{height:height}" [placeholder]="'メッセージを入力...'"
                    [(ngModel)]="content.text" (change)="onSubmit()"></textarea>
            </div>
            <div class="custom-scroll" style="display: block;overflow: auto;"
                [ngClass]="[messageGroup.role==='assistant'&&layout==='grid'?'grid-panel':'flex-panel']" #textBodyElem>
                <markdown [hidden]="message.editing" katex mermaid clipboard
                    [data]="brackets.pre+content.text+brackets.post">
                </markdown>
            </div>
            }@else if(content.type==='error'){
            <div style="color: red;overflow: auto;">
                <div>ERROR</div>
                {{content.text}}
            </div>
            }@else{
            <!-- text 以外はファイル -->
            }
            }

            <!-- Loading -->
            @if (message.status === 'Loading') {
            <!-- アニメーションつけるかどうか [@fadeAnimation] -->
            <div class="absolute inset-0 flex items-center justify-center bg-black/25">
                <mat-spinner style="transform: scale(0.4);"></mat-spinner>
            </div>
            }
        </div>
        }
    </div>
</mat-expansion-panel>
} @else {
{{messageGroup.messages.length}}
<!-- {{messageGroup.selectedIndex}} -->
}

>>>>>>> f8ef1893
<!-- <div class="chat-messages"></div> --><|MERGE_RESOLUTION|>--- conflicted
+++ resolved
@@ -1,4 +1,3 @@
-<<<<<<< HEAD
 @if(messageGroup && messageGroup.messages && messageGroup.messages.length>0 && thread.inDto.args.model){
 <mat-expansion-panel class="message" [expanded]="false" #exPanel (opened)="loadContent().subscribe()">
     <!-- [expanded]="messageGroup.messages[0].contents.length>0" -->
@@ -104,108 +103,4 @@
 <!-- {{messageGroup.selectedIndex}} -->
 }
 
-=======
-@if(messageGroup && messageGroup.messages && messageGroup.messages.length>0 && thread.inDto.args.model){
-<mat-expansion-panel class="message" [expanded]="false" #exPanel (opened)="loadContent().subscribe()">
-    <!-- [expanded]="messageGroup.messages[0].contents.length>0" -->
-    <mat-expansion-panel-header class="message-header">
-        <mat-panel-title class="message-title" style="font-weight: normal;">
-            <!-- モデル選択 -->
-            <select name="model-select" class="model-select" (click)="stopPropagation($event)"
-                [(ngModel)]="thread.inDto.args.model">
-                @for(option of chatService.modelList;track $index) {
-                <option [value]="option.id">{{option.tag}}：{{option.id}}</option>
-                }
-            </select>
-
-            @if(thread.inDto.args.model.startsWith('gemini-1.5')){
-            <div class="flex items-center" style="width: 150px;"
-                [matTooltip]="thread.inDto.args.model.startsWith('gemini-1.5')?'Google検索の結果をもとに回答します。直近情報（バージョン系の話）やニュースやローカルな話（天気予報）等について会話する際はONにしてください。':'Gemini-1.5以外では使用できません。'">
-                <img src="./image/google-icon.svg" alt="Googleアイコン" class="w-8 h-8" style="min-width: 30px;"
-                    [ngStyle]="{opacity: thread.inDto.args.isGoogleSearch ? 1 : 0.3}"
-                    (click)="thread.inDto.args.isGoogleSearch=!thread.inDto.args.isGoogleSearch;stopPropagation($event);">
-            </div>
-            }
-        </mat-panel-title>
-        <mat-panel-description>
-            <div class="truncate">{{messageGroup.messages[0].label}}</div>
-        </mat-panel-description>
-        <div style="right: 0;top: 0;display: flex;gap: 10px;padding: 10px;">
-            <button mat-icon-button class="invisible">
-                <mat-icon>folder_zip</mat-icon>
-            </button>
-            <button mat-icon-button (click)="copyToClipboard($event)" title="クリップボードにコピー">
-                <mat-icon>content_copy</mat-icon>
-            </button>
-            <button mat-icon-button (click)="setEdit($event)" [title]="editing?'保存':'編集'">
-                @if(editing){
-                <mat-icon>check_circle</mat-icon>
-                }@else{
-                <mat-icon>edit</mat-icon>
-                }
-            </button>
-            <button mat-icon-button (click)="remove($event)" style="margin-right: 10px;">
-                <mat-icon>close</mat-icon>
-            </button>
-        </div>
-    </mat-expansion-panel-header>
-
-    <div class="flex w-full">
-        @for (message of messageGroup.messages; track $index) {
-        <div class="w-full relative" style="border: 1px solid #444;padding: 8px 12px 0;">
-            <!-- ファイル -->
-            @if(message.contents.length>1){
-            <div class="flex justify-start gap-2 w-full p-5 mb-5 overflow-x-auto">
-                @for(content of message.contents; track $index) {
-                @if(content.type==='text') {
-                } @else if(content.type==='error') {
-                } @else {
-                <app-doc-tag [contents]="message.contents" [index]="$index"
-                    (remove)="message.cacheId||removeDoc(content)"></app-doc-tag>
-                }
-                }
-            </div>
-            }
-
-            <!-- メッセージ -->
-            @for(content of message.contents; track $index){
-            @if(content.type==='text'){
-            <div class="chat-input" [hidden]="!message.editing">
-                <textarea #textAreaElem [hidden]="!message.editing" (keydown)="onKeyDown($event)"
-                    (blur)="onBlur($event)" (load)="onLoad()" [ngStyle]="{height:height}" [placeholder]="'メッセージを入力...'"
-                    [(ngModel)]="content.text" (change)="onSubmit()"></textarea>
-            </div>
-            <div class="custom-scroll" style="display: block;overflow: auto;"
-                [ngClass]="[messageGroup.role==='assistant'&&layout==='grid'?'grid-panel':'flex-panel']" #textBodyElem>
-                <markdown [hidden]="message.editing" katex mermaid clipboard
-                    [data]="brackets.pre+content.text+brackets.post">
-                </markdown>
-            </div>
-            }@else if(content.type==='error'){
-            <div style="color: red;overflow: auto;">
-                <div>ERROR</div>
-                {{content.text}}
-            </div>
-            }@else{
-            <!-- text 以外はファイル -->
-            }
-            }
-
-            <!-- Loading -->
-            @if (message.status === 'Loading') {
-            <!-- アニメーションつけるかどうか [@fadeAnimation] -->
-            <div class="absolute inset-0 flex items-center justify-center bg-black/25">
-                <mat-spinner style="transform: scale(0.4);"></mat-spinner>
-            </div>
-            }
-        </div>
-        }
-    </div>
-</mat-expansion-panel>
-} @else {
-{{messageGroup.messages.length}}
-<!-- {{messageGroup.selectedIndex}} -->
-}
-
->>>>>>> f8ef1893
 <!-- <div class="chat-messages"></div> -->