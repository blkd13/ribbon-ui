import { Routes } from '@angular/router';
import { departmentGuard, loginGuard, oAuthGuardGenerator, projectGuard, teamGuard, threadGroupGuard } from './guard/chat.guard';

export const routes: Routes = [
    { path: '', redirectTo: 'login', pathMatch: 'full' },
    { path: 'bulk', loadComponent: () => import('./parts/bulk-run-setting/bulk-run-setting.component').then(m => m.BulkRunSettingComponent) },
    { path: 'login', loadComponent: () => import('./pages/login/login.component').then(m => m.LoginComponent) },
    { path: 'team/:teamId', canActivate: [teamGuard], loadComponent: () => import('./pages/team/team.component').then(m => m.TeamComponent) },
    { path: 'invite/:onetimeToken', loadComponent: () => import('./pages/login/login.component').then(m => m.LoginComponent) },
    { path: 'home', canActivate: [loginGuard], loadComponent: () => import('./pages/home/home.component').then(m => m.HomeComponent) },
    {
        path: 'mattermost', canActivate: [oAuthGuardGenerator('mattermost')], children: [{
            path: ':targetTeamId', children: [
                { path: ':targetChannelId', loadComponent: () => import('./pages/mattermost/mattermost.component').then(m => m.MattermostComponent) },
                { path: '**', redirectTo: 'default' },
            ],
        }, { path: '**', redirectTo: 'timeline' }],
    },
    {
        path: 'box', canActivate: [oAuthGuardGenerator('box')], children: [{
            path: ':type', children: [
                { path: ':id', loadComponent: () => import('./pages/box/box.component').then(m => m.BoxComponent) },
                { path: '**', redirectTo: '0' }
            ],
        }, { path: '**', redirectTo: 'folder' }]
    },
<<<<<<< HEAD
    { path: 'gitlab', canActivate: [oAuthGuardGenerator('gitlab')], loadComponent: () => import('./pages/git/git.component').then(m => m.GitComponent) },
    { path: 'gitea', canActivate: [oAuthGuardGenerator('gitea')], loadComponent: () => import('./pages/git/git.component').then(m => m.GitComponent) },
=======
    { path: 'gitlab/gitlab', canActivate: [oAuthGuardGenerator('gitlab')], loadComponent: () => import('./pages/gitlab/gitlab.component').then(m => m.GitlabComponent) },
    { path: 'gitea/gitea', canActivate: [oAuthGuardGenerator('gitea')], loadComponent: () => import('./pages/gitlab/gitlab.component').then(m => m.GitlabComponent) },
>>>>>>> 8c9adf01
    { path: 'department', canActivate: [departmentGuard], loadComponent: () => import('./pages/department-management/department-management.component').then(m => m.DepartmentManagementComponent) },
    {
        path: 'chat', children: [{
            path: ':projectId', canActivate: [projectGuard], children: [{
                path: ':threadGroupId', canActivate: [threadGroupGuard], loadComponent: () => import('./pages/chat/chat.component').then(m => m.ChatComponent)
            }, { path: '**', redirectTo: 'new-thread' }]
        }, { path: '**', redirectTo: 'defaut-project' }]
    },
    { path: 'oauth/mail/message/:pincode', loadComponent: () => import('./pages/oauth/oauth-mail-message/oauth-mail-message.component').then(m => m.OAuthMailMessageComponent) },
    { path: 'oauth/mail/auth/:onetimeToken', loadComponent: () => import('./pages/oauth/oauth-mail-auth/oauth-mail-auth.component').then(m => m.OAuthMailAuthComponent) },
    { path: '**', redirectTo: 'login' } // 未定義のルートの場合はログインページにリダイレクトする
];
<|MERGE_RESOLUTION|>--- conflicted
+++ resolved
@@ -1,45 +1,40 @@
-import { Routes } from '@angular/router';
-import { departmentGuard, loginGuard, oAuthGuardGenerator, projectGuard, teamGuard, threadGroupGuard } from './guard/chat.guard';
-
-export const routes: Routes = [
-    { path: '', redirectTo: 'login', pathMatch: 'full' },
-    { path: 'bulk', loadComponent: () => import('./parts/bulk-run-setting/bulk-run-setting.component').then(m => m.BulkRunSettingComponent) },
-    { path: 'login', loadComponent: () => import('./pages/login/login.component').then(m => m.LoginComponent) },
-    { path: 'team/:teamId', canActivate: [teamGuard], loadComponent: () => import('./pages/team/team.component').then(m => m.TeamComponent) },
-    { path: 'invite/:onetimeToken', loadComponent: () => import('./pages/login/login.component').then(m => m.LoginComponent) },
-    { path: 'home', canActivate: [loginGuard], loadComponent: () => import('./pages/home/home.component').then(m => m.HomeComponent) },
-    {
-        path: 'mattermost', canActivate: [oAuthGuardGenerator('mattermost')], children: [{
-            path: ':targetTeamId', children: [
-                { path: ':targetChannelId', loadComponent: () => import('./pages/mattermost/mattermost.component').then(m => m.MattermostComponent) },
-                { path: '**', redirectTo: 'default' },
-            ],
-        }, { path: '**', redirectTo: 'timeline' }],
-    },
-    {
-        path: 'box', canActivate: [oAuthGuardGenerator('box')], children: [{
-            path: ':type', children: [
-                { path: ':id', loadComponent: () => import('./pages/box/box.component').then(m => m.BoxComponent) },
-                { path: '**', redirectTo: '0' }
-            ],
-        }, { path: '**', redirectTo: 'folder' }]
-    },
-<<<<<<< HEAD
-    { path: 'gitlab', canActivate: [oAuthGuardGenerator('gitlab')], loadComponent: () => import('./pages/git/git.component').then(m => m.GitComponent) },
-    { path: 'gitea', canActivate: [oAuthGuardGenerator('gitea')], loadComponent: () => import('./pages/git/git.component').then(m => m.GitComponent) },
-=======
-    { path: 'gitlab/gitlab', canActivate: [oAuthGuardGenerator('gitlab')], loadComponent: () => import('./pages/gitlab/gitlab.component').then(m => m.GitlabComponent) },
-    { path: 'gitea/gitea', canActivate: [oAuthGuardGenerator('gitea')], loadComponent: () => import('./pages/gitlab/gitlab.component').then(m => m.GitlabComponent) },
->>>>>>> 8c9adf01
-    { path: 'department', canActivate: [departmentGuard], loadComponent: () => import('./pages/department-management/department-management.component').then(m => m.DepartmentManagementComponent) },
-    {
-        path: 'chat', children: [{
-            path: ':projectId', canActivate: [projectGuard], children: [{
-                path: ':threadGroupId', canActivate: [threadGroupGuard], loadComponent: () => import('./pages/chat/chat.component').then(m => m.ChatComponent)
-            }, { path: '**', redirectTo: 'new-thread' }]
-        }, { path: '**', redirectTo: 'defaut-project' }]
-    },
-    { path: 'oauth/mail/message/:pincode', loadComponent: () => import('./pages/oauth/oauth-mail-message/oauth-mail-message.component').then(m => m.OAuthMailMessageComponent) },
-    { path: 'oauth/mail/auth/:onetimeToken', loadComponent: () => import('./pages/oauth/oauth-mail-auth/oauth-mail-auth.component').then(m => m.OAuthMailAuthComponent) },
-    { path: '**', redirectTo: 'login' } // 未定義のルートの場合はログインページにリダイレクトする
-];
+import { Routes } from '@angular/router';
+import { departmentGuard, loginGuard, oAuthGuardGenerator, projectGuard, teamGuard, threadGroupGuard } from './guard/chat.guard';
+
+export const routes: Routes = [
+    { path: '', redirectTo: 'login', pathMatch: 'full' },
+    { path: 'bulk', loadComponent: () => import('./parts/bulk-run-setting/bulk-run-setting.component').then(m => m.BulkRunSettingComponent) },
+    { path: 'login', loadComponent: () => import('./pages/login/login.component').then(m => m.LoginComponent) },
+    { path: 'team/:teamId', canActivate: [teamGuard], loadComponent: () => import('./pages/team/team.component').then(m => m.TeamComponent) },
+    { path: 'invite/:onetimeToken', loadComponent: () => import('./pages/login/login.component').then(m => m.LoginComponent) },
+    { path: 'home', canActivate: [loginGuard], loadComponent: () => import('./pages/home/home.component').then(m => m.HomeComponent) },
+    {
+        path: 'mattermost', canActivate: [oAuthGuardGenerator('mattermost')], children: [{
+            path: ':targetTeamId', children: [
+                { path: ':targetChannelId', loadComponent: () => import('./pages/mattermost/mattermost.component').then(m => m.MattermostComponent) },
+                { path: '**', redirectTo: 'default' },
+            ],
+        }, { path: '**', redirectTo: 'timeline' }],
+    },
+    {
+        path: 'box', canActivate: [oAuthGuardGenerator('box')], children: [{
+            path: ':type', children: [
+                { path: ':id', loadComponent: () => import('./pages/box/box.component').then(m => m.BoxComponent) },
+                { path: '**', redirectTo: '0' }
+            ],
+        }, { path: '**', redirectTo: 'folder' }]
+    },
+    { path: 'gitlab/:provider', canActivate: [oAuthGuardGenerator('gitlab')], loadComponent: () => import('./pages/git/git.component').then(m => m.GitComponent) },
+    { path: 'gitea/:provider', canActivate: [oAuthGuardGenerator('gitea')], loadComponent: () => import('./pages/git/git.component').then(m => m.GitComponent) },
+    { path: 'department', canActivate: [departmentGuard], loadComponent: () => import('./pages/department-management/department-management.component').then(m => m.DepartmentManagementComponent) },
+    {
+        path: 'chat', children: [{
+            path: ':projectId', canActivate: [projectGuard], children: [{
+                path: ':threadGroupId', canActivate: [threadGroupGuard], loadComponent: () => import('./pages/chat/chat.component').then(m => m.ChatComponent)
+            }, { path: '**', redirectTo: 'new-thread' }]
+        }, { path: '**', redirectTo: 'defaut-project' }]
+    },
+    { path: 'oauth/mail/message/:pincode', loadComponent: () => import('./pages/oauth/oauth-mail-message/oauth-mail-message.component').then(m => m.OAuthMailMessageComponent) },
+    { path: 'oauth/mail/auth/:onetimeToken', loadComponent: () => import('./pages/oauth/oauth-mail-auth/oauth-mail-auth.component').then(m => m.OAuthMailAuthComponent) },
+    { path: '**', redirectTo: 'login' } // 未定義のルートの場合はログインページにリダイレクトする
+];