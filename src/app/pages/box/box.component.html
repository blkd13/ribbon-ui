<<<<<<< HEAD
<div class="flex w-full h-full" appFileDrop (filesDropped)="onFilesDropped($event)">
    <div class="flex flex-col h-full pb-10">
        <div class="p-4">
            <app-app-menu></app-app-menu>
        </div>
        <a class="unstyled-link p-4" [routerLink]="['/box','folder','0']">
            <button mat-button>
                <mat-icon>folder</mat-icon>
                すべてのファイル
            </button>
        </a>

        <!-- BoxのURLリンク解釈 -->
        <form class="flex items-center gap-2 p-2" (submit)="boxUrlMove()">
            <mat-form-field>
                <mat-label>BoxのURL</mat-label>
                <input matInput [(ngModel)]="boxUrl" type="text" name="boxUrl">
            </mat-form-field>
            <button type="submit" mat-raised-button color="primary" style="width: 80px;">開く</button>
        </form>

        <!-- コレクション一覧 -->
        <div class="custom-scroll custom-scroll--thin">
            @for(entry of collectionList?.entries;track $index) {
            <mat-expansion-panel (opened)="onOpenCollection(entry)">
                <mat-expansion-panel-header>
                    <mat-panel-title>
                        <div class="cursor-pointer flex items-center p-2">
                            <mat-icon
                                class="mr-2">{{entry.collection_type==='favorites'?'bookmark_star':'bookmark'}}</mat-icon>
                            <div class="truncate flex-grow">{{entry.name}}</div>
                        </div>
                    </mat-panel-title>
                </mat-expansion-panel-header>
                <div class="p-2">
                    @if(entry.items) {

                    @if(entry.items.entries.length>0){
                    @for(item of entry.items.entries;track $index) {
                    <a [routerLink]="['/box','folder',item.id]" style="width: 280px;"
                        class="unstyled-link flex items-center p-2 pr-0" [title]="item.name">
                        @if(item.type==='folder'){
                        <ng-container *ngTemplateOutlet="folderIconTmpl; context:{$implicit:item}"></ng-container>
                        } @else {
                        <ng-container *ngTemplateOutlet="fileIconTmpl; context:{$implicit:item}"></ng-container>
                        }
                        <span class="truncate flex-grow w-0 ml-2">{{item.name}}</span>
                    </a>
                    }
                    } @else {
                    <div>データがありません</div>
                    }

                    } @else {
                    <!-- <mat-spinner></mat-spinner> -->
                    Loading...
                    }
                </div>
            </mat-expansion-panel>
            }
        </div>
=======
<div class="flex w-full">
    <div class="">
        <div class="p-6">
            <a href="/#/box/folder/0" class="unstyled-link">
                <button mat-button (click)="move($event,'0')">
                    <mat-icon>folder</mat-icon>
                    すべてのファイル
                </button>
            </a>
        </div>

        @for(entry of collectionList?.entries;track $index) {

        <mat-expansion-panel (opened)="onOpenCollection(entry)">
            <mat-expansion-panel-header>
                <mat-panel-title>
                    <div class="cursor-pointer flex items-center p-2">
                        <mat-icon>{{entry.collection_type==='favorites'?'bookmark_star':'bookmark'}}</mat-icon>
                        {{entry.name}}
                    </div>
                </mat-panel-title>
            </mat-expansion-panel-header>
            <div class="p-5">
                @if(entry.items) {

                @if(entry.items.entries.length>0){
                @for(item of entry.items.entries;track $index) {
                <a href="/#/box/folder/0" (click)="move($event, item.id)" class="unstyled-link flex items-center p-2">
                    <mat-icon>{{item.type}}</mat-icon>
                    {{item.name}}
                </a>
                }
                } @else {
                <div>データがありません</div>
                }

                } @else {
                <!-- <mat-spinner></mat-spinner> -->
                Loading...
                }
            </div>
        </mat-expansion-panel>
        }
>>>>>>> 8c9adf01

        <!-- コレクション登録フォーム -->
        <div class="flex items-center gap-2 p-2">
            <mat-form-field>
                <mat-label>コレクションID</mat-label>
                <input matInput [(ngModel)]="collectionId" type="text" (input)="checkCollectionId($event)">
            </mat-form-field>
            <button [disabled]="!enableCollectionId" mat-raised-button color="primary" (click)="registCollection()"
                style="width: 80px;">登録</button>
        </div>

<<<<<<< HEAD
        <div class="text-xs p-2">
            ※コレクションはAPIでは取得できないため、<br />
            自分でBoxのURLを見て登録してください。<br />
            「https://*.box.com/collection/XXXXXXXXXX」<br />
            ↑XXXXXXXXXXの部分がコレクションIDです。
        </div>

    </div>

    <div class="w-0 flex-grow flex flex-col h-full">
        <div>
            <div class="flex gap-8 items-center">
                <div>
                    <!-- 検索ボックス -->
                    <div class="flex items-center gap-2 p-2">
                        <mat-form-field>
                            <mat-label>検索キーワード</mat-label>
                            <input type="text" matInput placeholder="検索キーワード" [(ngModel)]="searchKeyword"
                                (input)="onSearch($event)">
                            <button mat-icon-button matSuffix (click)="searchKeyword='';boxSearchResult=undefined">
                                <mat-icon>close</mat-icon>
                            </button>
                        </mat-form-field>
                        <!-- <button mat-raised-button color="primary" (click)="onSearch($event)">検索</button> -->
                    </div>

                    <!-- 検索結果表示 -->
                    @if(isSearching || boxSearchResult){
                    <div class="absolute bg-[#212121] rounded-md shadow-md custom-scroll overflow-auto"
                        style="margin-left: 10px;margin-top: -20px;z-index: 1;max-height: calc(100vh - 500px)">

                        @if(boxSearchResult){
                        @for(entry of boxSearchResult.entries;track $index){

                        @if(entry.type === 'folder'){
                        <a class="unstyled-link" mat-menu-item [routerLink]="['/box','folder',entry.id]"
                            (click)="searchKeyword='';boxSearchResult=undefined;move($event, entry.id)">
                            <div class="p-2">
                                <div class="flex items-center">
                                    <ng-container
                                        *ngTemplateOutlet="folderIconTmpl; context:{$implicit:entry}"></ng-container>
                                    {{entry.name}}
                                </div>
                                <div class="flex items-center gap-2 ml-10">
                                    <div>{{entry.modified_at|date:dateFormat}}</div>
                                    <div>{{entry.modified_by.name||'以前のコラボレータ'}}</div>
                                    <div class="w-0 flex-grow"></div>
                                    <div>{{entry.path_collection.entries.at(-1)?.name}}</div>
                                </div>
                            </div>
                        </a>
                        } @else if(entry.type === 'file'){
                        <a class="unstyled-link" href="{{boxOriginUri}}/file/{{entry.id}}" mat-menu-item
                            (click)="searchKeyword='';boxSearchResult=undefined" target="_blank">
                            <div class="p-2">
                                <div class="flex items-center">
                                    <ng-container
                                        *ngTemplateOutlet="fileIconTmpl; context:{$implicit:entry}"></ng-container>
                                    {{entry.name}}
                                    @if(entry.version_number>1){
                                    <span class="version-tag">v{{entry.version_number}}</span>
                                    }
                                    <mat-icon>open_in_new</mat-icon>
                                </div>
                                <div class="flex items-center gap-2 ml-10 unstyled-link">
                                    <div>{{entry.modified_at|date:dateFormat}}</div>
                                    <div>{{entry.modified_by.name||'以前のコラボレータ'}}</div>
                                    <div class="w-0 flex-grow"></div>
                                    <div>{{entry.path_collection.entries.at(-1)?.name}}</div>
                                </div>
                            </div>
                        </a>
                        } @else {
                        <!-- web_linkが検索結果に上がってくることはないのではないか？ -->
                        {{entry|json}}
                        }

                        }
                        }@else{
                        <div class="w-48 h-48 flex items-center justify-center">
                            <mat-spinner></mat-spinner>
                        </div>
                        }
                    </div>
                    }
                </div>
                <mat-radio-group color="primary" aria-label="sort type" [(ngModel)]="sortType" class="relative bottom-3"
                    (change)="sort()">
                    <mat-radio-button [value]="'name'">名前順</mat-radio-button>
                    <mat-radio-button [value]="'timestamp'">時刻順</mat-radio-button>
                    <mat-radio-button [value]="'size'">サイズ順</mat-radio-button>
                </mat-radio-group>
                <mat-radio-group color="primary" aria-label="sort type" [(ngModel)]="sortAscDesc"
                    class="relative bottom-3" (change)="sort()">
                    <mat-radio-button [value]="'asc'">昇順</mat-radio-button>
                    <mat-radio-button [value]="'desc'">降順</mat-radio-button>
                </mat-radio-group>
            </div>
=======
    </div>

    <div class="w-full">
        <div>
            <!-- 検索ボックス -->
            <div class="flex items-center gap-2 p-2">
                <mat-form-field>
                    <mat-label>検索キーワード</mat-label>
                    <input type="text" matInput placeholder="検索キーワード" [(ngModel)]="searchKeyword"
                        (input)="onSearch($event)">
                    <button mat-icon-button matSuffix (click)="searchKeyword='';boxSearchResult=undefined">
                        <mat-icon>close</mat-icon>
                    </button>
                </mat-form-field>
                <!-- <button mat-raised-button color="primary" (click)="onSearch($event)">検索</button> -->
            </div>

            @if(boxSearchResult){
            <div class="absolute bg-[#212121] border rounded-md shadow-md"
                style="margin-left: 10px;margin-top: -20px;z-index: 1;border: 1px solid rgb(99 75 85 / var(--tw-border-opacity));"
                (click)="searchKeyword='';boxSearchResult=undefined">
                @for(entry of boxSearchResult.entries;track $index){

                @if(entry.type === 'folder'){
                <a href="/#/box/folder/{{entry.id}}" class="cursor-pointer unstyled-link" mat-menu-item
                    (click)="searchKeyword='';boxSearchResult=undefined;move($event, entry.id)">
                    <div class="p-2">
                        <div class="flex items-center"><mat-icon>{{entry.type}}</mat-icon>{{entry.name}}</div>
                        <div class="flex items-center gap-2 ml-10">
                            <div>{{entry.modified_at|date:'yyyy-MM-dd hh:mm:ss.SSS'}}</div>
                            <div>{{entry.modified_by.name}}</div>
                            <div>{{entry.path_collection.entries.at(-1)?.name}}</div>
                        </div>
                    </div>
                </a>
                } @else if(entry.type === 'file'){

                <div class="cursor-pointer" mat-menu-item>
                    <a class="p-2 block unstyled-link" href="{{boxOriginUri}}/file/{{entry.id}}" target="_blank">
                        <div class="flex items-center">
                            <mat-icon>insert_drive_file</mat-icon>{{entry.name}}<mat-icon>open_in_new</mat-icon>
                        </div>
                        <div class="flex items-center gap-2 ml-10 unstyled-link">
                            <div>{{entry.modified_at|date:'yyyy-MM-dd hh:mm:ss.SSS'}}</div>
                            <div>{{entry.modified_by.name}}</div>
                            <div>{{entry.path_collection.entries.at(-1)?.name}}</div>
                        </div>
                    </a>
                </div>
                <!-- 
                -->
                } @else {
                {{entry|json}}
                <!--
                <div class="cursor-pointer flex items-center p-5">
                    <div>{{entry.name}}</div>
                    <div class="flex items-center gap-2">
                        <div>{{entry.created_at|date:'yyyy-MM-dd hh:mm:ss.SSS'}}</div>
                        <div>{{entry.created_by.name}}</div>
                        <div>{{entry.path_collection.entries.at(-1)?.name}}</div>
                    </div>
                </div>
                -->
                }

                }
            </div>
            }
>>>>>>> 8c9adf01
        </div>

        @if(tabList.length>0){
        <mat-tab-group>
            @for(tab of tabList;track tab.id) {
            <mat-tab [label]="tab.name" (click)="move($event, tab.id)"></mat-tab>
            }
        </mat-tab-group>
        }

<<<<<<< HEAD
        @if(item) {

        <!-- パスツリー -->
        @if(item.item_collection && item.item_collection.entries){
        <div class=" flex items-center gap-2 p-2">
            <button class="channel-menu flex items-center" mat-icon-button [matMenuTriggerFor]="onTreeList"
                [disabled]="1>item.path_collection.entries.length">
                <mat-icon class="cursor-pointer mr-2">account_tree</mat-icon>
            </button>
            @for(index of [-2, -1];track $index){
            @if(item.path_collection.entries.at(index); as entry) {
            <a class="unstyled-link line" [routerLink]="['/box','folder',entry.id]" [title]="entry.name">
                {{entry.name}}
            </a>
            /
            }
            }
            <span class="font-bold line" [title]="item.name">{{item.name}}</span>
            <a [href]="[boxOriginUri, item.type, item.id].join('/')" target="_blank"
                (click)="$event.stopImmediatePropagation()" matTooltip="BOXで開く">
                <button mat-icon-button>
                    <mat-icon color="primary">open_in_new</mat-icon>
                </button>
            </a>

        </div>
        }
        <mat-menu #onTreeList="matMenu">
            @for(entry of item.path_collection.entries;track $index){
            <!-- click stopImmediatePropagation()しなくてもよいか？ -->
            <a [routerLink]="['/box','folder',entry.id]" class="unstyled-link line" mat-menu-item>
                {{entry.name}}
            </a>
            }
        </mat-menu>

        <!-- アイテム一覧 -->
        <div class="p-5 h-0 flex-grow custom-scroll" (scroll)="onScroll($event)">
            @if(item.item_collection && item.item_collection.entries && item.item_collection.entries.length>0){

            @for(entry of item.item_collection.entries;track $index) {

            @if(entry.type === 'folder'){
            <a [routerLink]="['/box','folder',entry.id]" class="unstyled-link flex justify-between items-center p-2"
                [title]="entry.name">
                <div class="flex items-center gap-2 p-2">
                    <ng-container *ngTemplateOutlet="folderIconTmpl; context:{$implicit:entry}"></ng-container>
                    <div>{{entry.name}}</div>
                </div>
                <ng-container *ngTemplateOutlet="itemInfoTempl; context:{$implicit:entry}"></ng-container>
            </a>
            } @else if(entry.type==='file') {
            <a href="{{boxOriginUri}}/file/{{entry.id}}" class="unstyled-link flex justify-between items-center p-2"
                [title]="entry.name" target="_blank">
                <div class="flex items-center gap-2 p-2">
                    <ng-container *ngTemplateOutlet="fileIconTmpl; context:{$implicit:entry}"></ng-container>
                    <div>{{entry.name}}</div>
                    @if(entry.version_number>1){
                    <span class="version-tag">v{{entry.version_number}}</span>
                    }
                    <mat-icon color="primary">open_in_new</mat-icon>
                </div>
                <ng-container *ngTemplateOutlet="itemInfoTempl; context:{$implicit:entry}"></ng-container>
            </a>
            } @else if(entry.type === 'web_link'){
            <a [routerLink]="['/box','folder',entry.id]" [href]="entry.url"
                class="unstyled-link flex justify-between items-center p-2" [title]="entry.name" target="_blank">
                <div class="flex items-center gap-2 p-2">
                    <mat-icon>link</mat-icon>
                    <div>{{entry.name}}</div>
                    <mat-icon>open_in_new</mat-icon>
                </div>
                <ng-container *ngTemplateOutlet="itemInfoTempl; context:{$implicit:entry}"></ng-container>
            </a>
            } @else {
            {{entry|json}}
            }

            }

            } @else {
            最初のファイルを追加して開始しましょう<br />
            ドラッグ&ドロップでファイルやフォルダを追加できます。
            }

            @if (loading) {
            <div class="flex justify-center">
                <mat-spinner diameter="50"></mat-spinner>
            </div>
            }

        </div>

        } @else if(!isFine){
        お探しのページが見つかりません。
        }

    </div>

</div>

<app-user-mark></app-user-mark>

@if(isLoading){
<div class="fixed top-0 left-0 flex items-center justify-center w-full h-full bg-black bg-opacity-50">
    <mat-spinner></mat-spinner>
</div>
}

<ng-template #itemInfoTempl let-entry>
    <div class="flex items-center gap-2">
        <div class="text-sm text-gray-300 text-right flex flex-col items-end">
            @if(entry.modified_at){
            <div>{{entry.modified_at|date:dateFormat}}</div>
            <div class="flex items-center gap-2">
                <div>{{entry.modified_by?.name||'以前のコラボレータ'}}</div>
                <div class="text-right w-20">{{entry.size|fileSize:1}}</div>
            </div>
            } @else {
            <div>Loading...</div>
            <div>...</div>
            }
        </div>
        <div (click)="stopImmediatePropagation($event)">
            <a [href]="[boxOriginUri,entry.type,entry.id].join('/')" target="_blank"
                (click)="$event.stopImmediatePropagation()" matTooltip="BOXで開く">
                <button mat-icon-button>
                    <mat-icon color="primary">open_in_new</mat-icon>
                </button>
            </a>
            <button mat-icon-button [matMenuTriggerFor]="itemMenu">
                <mat-icon>more_vert</mat-icon>
            </button>
        </div>
    </div>
    <mat-menu #itemMenu="matMenu">
        <a mat-menu-item class="unstyled-link" (click)="remove(entry)" mat-menu-item>
            <mat-icon>delete</mat-icon>ゴミ箱へ
        </a>
    </mat-menu>
</ng-template>

<ng-template #folderIconTmpl let-entry>
    @if(getVSCodeFolderIcon(entry.name); as folderIconType){
    @if(folderIconType==='folder'){
    <mat-icon>{{entry.type}}</mat-icon>
    } @else {
    <img src="./vsc-material-icons/icons/{{folderIconType}}.svg" class="w-6 h-6">
    }
    }
</ng-template>

<ng-template #fileIconTmpl let-entry>
    @if(getVSCodeFileIcon(entry.name); as fileIconType){
    @if(fileIconType==='file'){
    <mat-icon>insert_drive_file</mat-icon>
    } @else {
    @if(fileIconType==='image') {
    <!-- imageの時はローディング中の時は両方表示、結果が出たらどっちか表示 -->
    @if(thumbnailStatusMas[entry.id]!=='error'){
    <img src="/api/user/oauth/api/proxy/box/2.0/files/{{entry.id}}/thumbnail.png" class="w-6 h-6"
        (load)="thumbnailStatusMas[entry.id]='fine'" (error)="thumbnailStatusMas[entry.id]='error'"
        [hidden]="!thumbnailStatusMas[entry.id]">
    }
    @if(thumbnailStatusMas[entry.id]!=='fine'){
    <img src="./vsc-material-icons/icons/{{fileIconType}}.svg" class="w-6 h-6">
    }
    } @else {
    <img src="./vsc-material-icons/icons/{{fileIconType}}.svg" class="w-6 h-6">
    }
    }
    }
</ng-template>
=======
        <div>

            @if(item && item.item_collection && item.item_collection.entries) {

            <div>

                <div class=" flex items-center gap-2 p-2">
                    <button class="channel-menu flex items-center" mat-icon-button [matMenuTriggerFor]="onTreeList">
                        <mat-icon class="cursor-pointer mr-2">account_tree</mat-icon>
                    </button>
                    @if(item.path_collection.entries.at(-1); as entry) {
                    <a href="/#/box/folder/{{entry.id}}" class="unstyled-link" (click)="move($event, entry.id)">
                        {{entry.name}}
                    </a>
                    /
                    }
                    <span class="cursor-pointer font-bold">{{item.name}}</span>
                </div>
                <mat-menu #onTreeList="matMenu">
                    @for(entry of item.path_collection.entries;track $index){
                    <a href="/#/box/folder/{{entry.id}}" class="unstyled-link" (click)="move($event, entry.id)"
                        mat-menu-item>
                        {{entry.name}}
                    </a>
                    <!-- 
                    <div class="cursor-pointer flex items-center p-2" mat-menu-item
                        [routerLink]="['/box', 'folder', entry.id]">
                        {{entry.name}}
                    </div>
                    -->
                    }
                </mat-menu>

            </div>

            <div class="p-5">
                @for(entry of item.item_collection.entries;track $index) {

                @if(entry.type === 'folder'){
                <!--
                    <div [routerLink]="['/box', 'folder', entry.id]" class="cursor-pointer flex items-center p-2">
                        <mat-icon>{{entry.type}}</mat-icon>
                        <div>{{entry.name}}</div>
                    </div>
                -->
                <a href="/#/box/folder/{{entry.id}}" class="unstyled-link flex justify-between items-center p-2">
                    <div class="flex items-center p-2" (click)="move($event, entry.id)">
                        <mat-icon>{{entry.type}}</mat-icon>
                        <div>{{entry.name}}</div>
                    </div>
                    <div class="">
                        @if(entry.modified_at){
                        <div>{{entry.modified_at|date:'yyyy-MM-dd hh:mm:ss.SSS'}}</div>
                        <div class="flex items-center gap-2">
                            <div>{{entry.modified_by?.name}}</div>
                            <div>{{entry.size|number}}</div>
                        </div>
                        } @else {
                        <div>Loading...</div>
                        <div>...</div>
                        }
                    </div>
                </a>

                } @else {
                <a href="{{boxOriginUri}}/file/{{entry.id}}" target="_blank"
                    class="flex justify-between items-center p-2">
                    <div class="cursor-pointer flex items-center p-2">
                        <mat-icon>insert_drive_file</mat-icon>
                        <div>{{entry.name}}</div>
                        <mat-icon>open_in_new</mat-icon>
                    </div>
                    <div class="unstyled-link">
                        @if(entry.modified_at){
                        <div>{{entry.modified_at|date:'yyyy-MM-dd hh:mm:ss.SSS'}}</div>
                        <div class="flex items-center gap-2">
                            <div>{{entry.modified_by?.name}}</div>
                            <div>{{entry.size|number}}</div>
                        </div>
                        } @else {
                        <div>Loading...</div>
                        <div>...</div>
                        }
                    </div>
                </a>
                }

                }
            </div>

            }
        </div>
    </div>

</div>
>>>>>>> 8c9adf01
<|MERGE_RESOLUTION|>--- conflicted
+++ resolved
@@ -1,568 +1,353 @@
-<<<<<<< HEAD
-<div class="flex w-full h-full" appFileDrop (filesDropped)="onFilesDropped($event)">
-    <div class="flex flex-col h-full pb-10">
-        <div class="p-4">
-            <app-app-menu></app-app-menu>
-        </div>
-        <a class="unstyled-link p-4" [routerLink]="['/box','folder','0']">
-            <button mat-button>
-                <mat-icon>folder</mat-icon>
-                すべてのファイル
-            </button>
-        </a>
-
-        <!-- BoxのURLリンク解釈 -->
-        <form class="flex items-center gap-2 p-2" (submit)="boxUrlMove()">
-            <mat-form-field>
-                <mat-label>BoxのURL</mat-label>
-                <input matInput [(ngModel)]="boxUrl" type="text" name="boxUrl">
-            </mat-form-field>
-            <button type="submit" mat-raised-button color="primary" style="width: 80px;">開く</button>
-        </form>
-
-        <!-- コレクション一覧 -->
-        <div class="custom-scroll custom-scroll--thin">
-            @for(entry of collectionList?.entries;track $index) {
-            <mat-expansion-panel (opened)="onOpenCollection(entry)">
-                <mat-expansion-panel-header>
-                    <mat-panel-title>
-                        <div class="cursor-pointer flex items-center p-2">
-                            <mat-icon
-                                class="mr-2">{{entry.collection_type==='favorites'?'bookmark_star':'bookmark'}}</mat-icon>
-                            <div class="truncate flex-grow">{{entry.name}}</div>
-                        </div>
-                    </mat-panel-title>
-                </mat-expansion-panel-header>
-                <div class="p-2">
-                    @if(entry.items) {
-
-                    @if(entry.items.entries.length>0){
-                    @for(item of entry.items.entries;track $index) {
-                    <a [routerLink]="['/box','folder',item.id]" style="width: 280px;"
-                        class="unstyled-link flex items-center p-2 pr-0" [title]="item.name">
-                        @if(item.type==='folder'){
-                        <ng-container *ngTemplateOutlet="folderIconTmpl; context:{$implicit:item}"></ng-container>
-                        } @else {
-                        <ng-container *ngTemplateOutlet="fileIconTmpl; context:{$implicit:item}"></ng-container>
-                        }
-                        <span class="truncate flex-grow w-0 ml-2">{{item.name}}</span>
-                    </a>
-                    }
-                    } @else {
-                    <div>データがありません</div>
-                    }
-
-                    } @else {
-                    <!-- <mat-spinner></mat-spinner> -->
-                    Loading...
-                    }
-                </div>
-            </mat-expansion-panel>
-            }
-        </div>
-=======
-<div class="flex w-full">
-    <div class="">
-        <div class="p-6">
-            <a href="/#/box/folder/0" class="unstyled-link">
-                <button mat-button (click)="move($event,'0')">
-                    <mat-icon>folder</mat-icon>
-                    すべてのファイル
-                </button>
-            </a>
-        </div>
-
-        @for(entry of collectionList?.entries;track $index) {
-
-        <mat-expansion-panel (opened)="onOpenCollection(entry)">
-            <mat-expansion-panel-header>
-                <mat-panel-title>
-                    <div class="cursor-pointer flex items-center p-2">
-                        <mat-icon>{{entry.collection_type==='favorites'?'bookmark_star':'bookmark'}}</mat-icon>
-                        {{entry.name}}
-                    </div>
-                </mat-panel-title>
-            </mat-expansion-panel-header>
-            <div class="p-5">
-                @if(entry.items) {
-
-                @if(entry.items.entries.length>0){
-                @for(item of entry.items.entries;track $index) {
-                <a href="/#/box/folder/0" (click)="move($event, item.id)" class="unstyled-link flex items-center p-2">
-                    <mat-icon>{{item.type}}</mat-icon>
-                    {{item.name}}
-                </a>
-                }
-                } @else {
-                <div>データがありません</div>
-                }
-
-                } @else {
-                <!-- <mat-spinner></mat-spinner> -->
-                Loading...
-                }
-            </div>
-        </mat-expansion-panel>
-        }
->>>>>>> 8c9adf01
-
-        <!-- コレクション登録フォーム -->
-        <div class="flex items-center gap-2 p-2">
-            <mat-form-field>
-                <mat-label>コレクションID</mat-label>
-                <input matInput [(ngModel)]="collectionId" type="text" (input)="checkCollectionId($event)">
-            </mat-form-field>
-            <button [disabled]="!enableCollectionId" mat-raised-button color="primary" (click)="registCollection()"
-                style="width: 80px;">登録</button>
-        </div>
-
-<<<<<<< HEAD
-        <div class="text-xs p-2">
-            ※コレクションはAPIでは取得できないため、<br />
-            自分でBoxのURLを見て登録してください。<br />
-            「https://*.box.com/collection/XXXXXXXXXX」<br />
-            ↑XXXXXXXXXXの部分がコレクションIDです。
-        </div>
-
-    </div>
-
-    <div class="w-0 flex-grow flex flex-col h-full">
-        <div>
-            <div class="flex gap-8 items-center">
-                <div>
-                    <!-- 検索ボックス -->
-                    <div class="flex items-center gap-2 p-2">
-                        <mat-form-field>
-                            <mat-label>検索キーワード</mat-label>
-                            <input type="text" matInput placeholder="検索キーワード" [(ngModel)]="searchKeyword"
-                                (input)="onSearch($event)">
-                            <button mat-icon-button matSuffix (click)="searchKeyword='';boxSearchResult=undefined">
-                                <mat-icon>close</mat-icon>
-                            </button>
-                        </mat-form-field>
-                        <!-- <button mat-raised-button color="primary" (click)="onSearch($event)">検索</button> -->
-                    </div>
-
-                    <!-- 検索結果表示 -->
-                    @if(isSearching || boxSearchResult){
-                    <div class="absolute bg-[#212121] rounded-md shadow-md custom-scroll overflow-auto"
-                        style="margin-left: 10px;margin-top: -20px;z-index: 1;max-height: calc(100vh - 500px)">
-
-                        @if(boxSearchResult){
-                        @for(entry of boxSearchResult.entries;track $index){
-
-                        @if(entry.type === 'folder'){
-                        <a class="unstyled-link" mat-menu-item [routerLink]="['/box','folder',entry.id]"
-                            (click)="searchKeyword='';boxSearchResult=undefined;move($event, entry.id)">
-                            <div class="p-2">
-                                <div class="flex items-center">
-                                    <ng-container
-                                        *ngTemplateOutlet="folderIconTmpl; context:{$implicit:entry}"></ng-container>
-                                    {{entry.name}}
-                                </div>
-                                <div class="flex items-center gap-2 ml-10">
-                                    <div>{{entry.modified_at|date:dateFormat}}</div>
-                                    <div>{{entry.modified_by.name||'以前のコラボレータ'}}</div>
-                                    <div class="w-0 flex-grow"></div>
-                                    <div>{{entry.path_collection.entries.at(-1)?.name}}</div>
-                                </div>
-                            </div>
-                        </a>
-                        } @else if(entry.type === 'file'){
-                        <a class="unstyled-link" href="{{boxOriginUri}}/file/{{entry.id}}" mat-menu-item
-                            (click)="searchKeyword='';boxSearchResult=undefined" target="_blank">
-                            <div class="p-2">
-                                <div class="flex items-center">
-                                    <ng-container
-                                        *ngTemplateOutlet="fileIconTmpl; context:{$implicit:entry}"></ng-container>
-                                    {{entry.name}}
-                                    @if(entry.version_number>1){
-                                    <span class="version-tag">v{{entry.version_number}}</span>
-                                    }
-                                    <mat-icon>open_in_new</mat-icon>
-                                </div>
-                                <div class="flex items-center gap-2 ml-10 unstyled-link">
-                                    <div>{{entry.modified_at|date:dateFormat}}</div>
-                                    <div>{{entry.modified_by.name||'以前のコラボレータ'}}</div>
-                                    <div class="w-0 flex-grow"></div>
-                                    <div>{{entry.path_collection.entries.at(-1)?.name}}</div>
-                                </div>
-                            </div>
-                        </a>
-                        } @else {
-                        <!-- web_linkが検索結果に上がってくることはないのではないか？ -->
-                        {{entry|json}}
-                        }
-
-                        }
-                        }@else{
-                        <div class="w-48 h-48 flex items-center justify-center">
-                            <mat-spinner></mat-spinner>
-                        </div>
-                        }
-                    </div>
-                    }
-                </div>
-                <mat-radio-group color="primary" aria-label="sort type" [(ngModel)]="sortType" class="relative bottom-3"
-                    (change)="sort()">
-                    <mat-radio-button [value]="'name'">名前順</mat-radio-button>
-                    <mat-radio-button [value]="'timestamp'">時刻順</mat-radio-button>
-                    <mat-radio-button [value]="'size'">サイズ順</mat-radio-button>
-                </mat-radio-group>
-                <mat-radio-group color="primary" aria-label="sort type" [(ngModel)]="sortAscDesc"
-                    class="relative bottom-3" (change)="sort()">
-                    <mat-radio-button [value]="'asc'">昇順</mat-radio-button>
-                    <mat-radio-button [value]="'desc'">降順</mat-radio-button>
-                </mat-radio-group>
-            </div>
-=======
-    </div>
-
-    <div class="w-full">
-        <div>
-            <!-- 検索ボックス -->
-            <div class="flex items-center gap-2 p-2">
-                <mat-form-field>
-                    <mat-label>検索キーワード</mat-label>
-                    <input type="text" matInput placeholder="検索キーワード" [(ngModel)]="searchKeyword"
-                        (input)="onSearch($event)">
-                    <button mat-icon-button matSuffix (click)="searchKeyword='';boxSearchResult=undefined">
-                        <mat-icon>close</mat-icon>
-                    </button>
-                </mat-form-field>
-                <!-- <button mat-raised-button color="primary" (click)="onSearch($event)">検索</button> -->
-            </div>
-
-            @if(boxSearchResult){
-            <div class="absolute bg-[#212121] border rounded-md shadow-md"
-                style="margin-left: 10px;margin-top: -20px;z-index: 1;border: 1px solid rgb(99 75 85 / var(--tw-border-opacity));"
-                (click)="searchKeyword='';boxSearchResult=undefined">
-                @for(entry of boxSearchResult.entries;track $index){
-
-                @if(entry.type === 'folder'){
-                <a href="/#/box/folder/{{entry.id}}" class="cursor-pointer unstyled-link" mat-menu-item
-                    (click)="searchKeyword='';boxSearchResult=undefined;move($event, entry.id)">
-                    <div class="p-2">
-                        <div class="flex items-center"><mat-icon>{{entry.type}}</mat-icon>{{entry.name}}</div>
-                        <div class="flex items-center gap-2 ml-10">
-                            <div>{{entry.modified_at|date:'yyyy-MM-dd hh:mm:ss.SSS'}}</div>
-                            <div>{{entry.modified_by.name}}</div>
-                            <div>{{entry.path_collection.entries.at(-1)?.name}}</div>
-                        </div>
-                    </div>
-                </a>
-                } @else if(entry.type === 'file'){
-
-                <div class="cursor-pointer" mat-menu-item>
-                    <a class="p-2 block unstyled-link" href="{{boxOriginUri}}/file/{{entry.id}}" target="_blank">
-                        <div class="flex items-center">
-                            <mat-icon>insert_drive_file</mat-icon>{{entry.name}}<mat-icon>open_in_new</mat-icon>
-                        </div>
-                        <div class="flex items-center gap-2 ml-10 unstyled-link">
-                            <div>{{entry.modified_at|date:'yyyy-MM-dd hh:mm:ss.SSS'}}</div>
-                            <div>{{entry.modified_by.name}}</div>
-                            <div>{{entry.path_collection.entries.at(-1)?.name}}</div>
-                        </div>
-                    </a>
-                </div>
-                <!-- 
-                -->
-                } @else {
-                {{entry|json}}
-                <!--
-                <div class="cursor-pointer flex items-center p-5">
-                    <div>{{entry.name}}</div>
-                    <div class="flex items-center gap-2">
-                        <div>{{entry.created_at|date:'yyyy-MM-dd hh:mm:ss.SSS'}}</div>
-                        <div>{{entry.created_by.name}}</div>
-                        <div>{{entry.path_collection.entries.at(-1)?.name}}</div>
-                    </div>
-                </div>
-                -->
-                }
-
-                }
-            </div>
-            }
->>>>>>> 8c9adf01
-        </div>
-
-        @if(tabList.length>0){
-        <mat-tab-group>
-            @for(tab of tabList;track tab.id) {
-            <mat-tab [label]="tab.name" (click)="move($event, tab.id)"></mat-tab>
-            }
-        </mat-tab-group>
-        }
-
-<<<<<<< HEAD
-        @if(item) {
-
-        <!-- パスツリー -->
-        @if(item.item_collection && item.item_collection.entries){
-        <div class=" flex items-center gap-2 p-2">
-            <button class="channel-menu flex items-center" mat-icon-button [matMenuTriggerFor]="onTreeList"
-                [disabled]="1>item.path_collection.entries.length">
-                <mat-icon class="cursor-pointer mr-2">account_tree</mat-icon>
-            </button>
-            @for(index of [-2, -1];track $index){
-            @if(item.path_collection.entries.at(index); as entry) {
-            <a class="unstyled-link line" [routerLink]="['/box','folder',entry.id]" [title]="entry.name">
-                {{entry.name}}
-            </a>
-            /
-            }
-            }
-            <span class="font-bold line" [title]="item.name">{{item.name}}</span>
-            <a [href]="[boxOriginUri, item.type, item.id].join('/')" target="_blank"
-                (click)="$event.stopImmediatePropagation()" matTooltip="BOXで開く">
-                <button mat-icon-button>
-                    <mat-icon color="primary">open_in_new</mat-icon>
-                </button>
-            </a>
-
-        </div>
-        }
-        <mat-menu #onTreeList="matMenu">
-            @for(entry of item.path_collection.entries;track $index){
-            <!-- click stopImmediatePropagation()しなくてもよいか？ -->
-            <a [routerLink]="['/box','folder',entry.id]" class="unstyled-link line" mat-menu-item>
-                {{entry.name}}
-            </a>
-            }
-        </mat-menu>
-
-        <!-- アイテム一覧 -->
-        <div class="p-5 h-0 flex-grow custom-scroll" (scroll)="onScroll($event)">
-            @if(item.item_collection && item.item_collection.entries && item.item_collection.entries.length>0){
-
-            @for(entry of item.item_collection.entries;track $index) {
-
-            @if(entry.type === 'folder'){
-            <a [routerLink]="['/box','folder',entry.id]" class="unstyled-link flex justify-between items-center p-2"
-                [title]="entry.name">
-                <div class="flex items-center gap-2 p-2">
-                    <ng-container *ngTemplateOutlet="folderIconTmpl; context:{$implicit:entry}"></ng-container>
-                    <div>{{entry.name}}</div>
-                </div>
-                <ng-container *ngTemplateOutlet="itemInfoTempl; context:{$implicit:entry}"></ng-container>
-            </a>
-            } @else if(entry.type==='file') {
-            <a href="{{boxOriginUri}}/file/{{entry.id}}" class="unstyled-link flex justify-between items-center p-2"
-                [title]="entry.name" target="_blank">
-                <div class="flex items-center gap-2 p-2">
-                    <ng-container *ngTemplateOutlet="fileIconTmpl; context:{$implicit:entry}"></ng-container>
-                    <div>{{entry.name}}</div>
-                    @if(entry.version_number>1){
-                    <span class="version-tag">v{{entry.version_number}}</span>
-                    }
-                    <mat-icon color="primary">open_in_new</mat-icon>
-                </div>
-                <ng-container *ngTemplateOutlet="itemInfoTempl; context:{$implicit:entry}"></ng-container>
-            </a>
-            } @else if(entry.type === 'web_link'){
-            <a [routerLink]="['/box','folder',entry.id]" [href]="entry.url"
-                class="unstyled-link flex justify-between items-center p-2" [title]="entry.name" target="_blank">
-                <div class="flex items-center gap-2 p-2">
-                    <mat-icon>link</mat-icon>
-                    <div>{{entry.name}}</div>
-                    <mat-icon>open_in_new</mat-icon>
-                </div>
-                <ng-container *ngTemplateOutlet="itemInfoTempl; context:{$implicit:entry}"></ng-container>
-            </a>
-            } @else {
-            {{entry|json}}
-            }
-
-            }
-
-            } @else {
-            最初のファイルを追加して開始しましょう<br />
-            ドラッグ&ドロップでファイルやフォルダを追加できます。
-            }
-
-            @if (loading) {
-            <div class="flex justify-center">
-                <mat-spinner diameter="50"></mat-spinner>
-            </div>
-            }
-
-        </div>
-
-        } @else if(!isFine){
-        お探しのページが見つかりません。
-        }
-
-    </div>
-
-</div>
-
-<app-user-mark></app-user-mark>
-
-@if(isLoading){
-<div class="fixed top-0 left-0 flex items-center justify-center w-full h-full bg-black bg-opacity-50">
-    <mat-spinner></mat-spinner>
-</div>
-}
-
-<ng-template #itemInfoTempl let-entry>
-    <div class="flex items-center gap-2">
-        <div class="text-sm text-gray-300 text-right flex flex-col items-end">
-            @if(entry.modified_at){
-            <div>{{entry.modified_at|date:dateFormat}}</div>
-            <div class="flex items-center gap-2">
-                <div>{{entry.modified_by?.name||'以前のコラボレータ'}}</div>
-                <div class="text-right w-20">{{entry.size|fileSize:1}}</div>
-            </div>
-            } @else {
-            <div>Loading...</div>
-            <div>...</div>
-            }
-        </div>
-        <div (click)="stopImmediatePropagation($event)">
-            <a [href]="[boxOriginUri,entry.type,entry.id].join('/')" target="_blank"
-                (click)="$event.stopImmediatePropagation()" matTooltip="BOXで開く">
-                <button mat-icon-button>
-                    <mat-icon color="primary">open_in_new</mat-icon>
-                </button>
-            </a>
-            <button mat-icon-button [matMenuTriggerFor]="itemMenu">
-                <mat-icon>more_vert</mat-icon>
-            </button>
-        </div>
-    </div>
-    <mat-menu #itemMenu="matMenu">
-        <a mat-menu-item class="unstyled-link" (click)="remove(entry)" mat-menu-item>
-            <mat-icon>delete</mat-icon>ゴミ箱へ
-        </a>
-    </mat-menu>
-</ng-template>
-
-<ng-template #folderIconTmpl let-entry>
-    @if(getVSCodeFolderIcon(entry.name); as folderIconType){
-    @if(folderIconType==='folder'){
-    <mat-icon>{{entry.type}}</mat-icon>
-    } @else {
-    <img src="./vsc-material-icons/icons/{{folderIconType}}.svg" class="w-6 h-6">
-    }
-    }
-</ng-template>
-
-<ng-template #fileIconTmpl let-entry>
-    @if(getVSCodeFileIcon(entry.name); as fileIconType){
-    @if(fileIconType==='file'){
-    <mat-icon>insert_drive_file</mat-icon>
-    } @else {
-    @if(fileIconType==='image') {
-    <!-- imageの時はローディング中の時は両方表示、結果が出たらどっちか表示 -->
-    @if(thumbnailStatusMas[entry.id]!=='error'){
-    <img src="/api/user/oauth/api/proxy/box/2.0/files/{{entry.id}}/thumbnail.png" class="w-6 h-6"
-        (load)="thumbnailStatusMas[entry.id]='fine'" (error)="thumbnailStatusMas[entry.id]='error'"
-        [hidden]="!thumbnailStatusMas[entry.id]">
-    }
-    @if(thumbnailStatusMas[entry.id]!=='fine'){
-    <img src="./vsc-material-icons/icons/{{fileIconType}}.svg" class="w-6 h-6">
-    }
-    } @else {
-    <img src="./vsc-material-icons/icons/{{fileIconType}}.svg" class="w-6 h-6">
-    }
-    }
-    }
-</ng-template>
-=======
-        <div>
-
-            @if(item && item.item_collection && item.item_collection.entries) {
-
-            <div>
-
-                <div class=" flex items-center gap-2 p-2">
-                    <button class="channel-menu flex items-center" mat-icon-button [matMenuTriggerFor]="onTreeList">
-                        <mat-icon class="cursor-pointer mr-2">account_tree</mat-icon>
-                    </button>
-                    @if(item.path_collection.entries.at(-1); as entry) {
-                    <a href="/#/box/folder/{{entry.id}}" class="unstyled-link" (click)="move($event, entry.id)">
-                        {{entry.name}}
-                    </a>
-                    /
-                    }
-                    <span class="cursor-pointer font-bold">{{item.name}}</span>
-                </div>
-                <mat-menu #onTreeList="matMenu">
-                    @for(entry of item.path_collection.entries;track $index){
-                    <a href="/#/box/folder/{{entry.id}}" class="unstyled-link" (click)="move($event, entry.id)"
-                        mat-menu-item>
-                        {{entry.name}}
-                    </a>
-                    <!-- 
-                    <div class="cursor-pointer flex items-center p-2" mat-menu-item
-                        [routerLink]="['/box', 'folder', entry.id]">
-                        {{entry.name}}
-                    </div>
-                    -->
-                    }
-                </mat-menu>
-
-            </div>
-
-            <div class="p-5">
-                @for(entry of item.item_collection.entries;track $index) {
-
-                @if(entry.type === 'folder'){
-                <!--
-                    <div [routerLink]="['/box', 'folder', entry.id]" class="cursor-pointer flex items-center p-2">
-                        <mat-icon>{{entry.type}}</mat-icon>
-                        <div>{{entry.name}}</div>
-                    </div>
-                -->
-                <a href="/#/box/folder/{{entry.id}}" class="unstyled-link flex justify-between items-center p-2">
-                    <div class="flex items-center p-2" (click)="move($event, entry.id)">
-                        <mat-icon>{{entry.type}}</mat-icon>
-                        <div>{{entry.name}}</div>
-                    </div>
-                    <div class="">
-                        @if(entry.modified_at){
-                        <div>{{entry.modified_at|date:'yyyy-MM-dd hh:mm:ss.SSS'}}</div>
-                        <div class="flex items-center gap-2">
-                            <div>{{entry.modified_by?.name}}</div>
-                            <div>{{entry.size|number}}</div>
-                        </div>
-                        } @else {
-                        <div>Loading...</div>
-                        <div>...</div>
-                        }
-                    </div>
-                </a>
-
-                } @else {
-                <a href="{{boxOriginUri}}/file/{{entry.id}}" target="_blank"
-                    class="flex justify-between items-center p-2">
-                    <div class="cursor-pointer flex items-center p-2">
-                        <mat-icon>insert_drive_file</mat-icon>
-                        <div>{{entry.name}}</div>
-                        <mat-icon>open_in_new</mat-icon>
-                    </div>
-                    <div class="unstyled-link">
-                        @if(entry.modified_at){
-                        <div>{{entry.modified_at|date:'yyyy-MM-dd hh:mm:ss.SSS'}}</div>
-                        <div class="flex items-center gap-2">
-                            <div>{{entry.modified_by?.name}}</div>
-                            <div>{{entry.size|number}}</div>
-                        </div>
-                        } @else {
-                        <div>Loading...</div>
-                        <div>...</div>
-                        }
-                    </div>
-                </a>
-                }
-
-                }
-            </div>
-
-            }
-        </div>
-    </div>
-
-</div>
->>>>>>> 8c9adf01
+<div class="flex w-full h-full" appFileDrop (filesDropped)="onFilesDropped($event)">
+    <div class="flex flex-col h-full pb-10">
+        <div class="p-4">
+            <app-app-menu></app-app-menu>
+        </div>
+        <a class="unstyled-link p-4" [routerLink]="['/box','folder','0']">
+            <button mat-button>
+                <mat-icon>folder</mat-icon>
+                すべてのファイル
+            </button>
+        </a>
+
+        <!-- BoxのURLリンク解釈 -->
+        <form class="flex items-center gap-2 p-2" (submit)="boxUrlMove()">
+            <mat-form-field>
+                <mat-label>BoxのURL</mat-label>
+                <input matInput [(ngModel)]="boxUrl" type="text" name="boxUrl">
+            </mat-form-field>
+            <button type="submit" mat-raised-button color="primary" style="width: 80px;">開く</button>
+        </form>
+
+        <!-- コレクション一覧 -->
+        <div class="custom-scroll custom-scroll--thin">
+            @for(entry of collectionList?.entries;track $index) {
+            <mat-expansion-panel (opened)="onOpenCollection(entry)">
+                <mat-expansion-panel-header>
+                    <mat-panel-title>
+                        <div class="cursor-pointer flex items-center p-2">
+                            <mat-icon
+                                class="mr-2">{{entry.collection_type==='favorites'?'bookmark_star':'bookmark'}}</mat-icon>
+                            <div class="truncate flex-grow">{{entry.name}}</div>
+                        </div>
+                    </mat-panel-title>
+                </mat-expansion-panel-header>
+                <div class="p-2">
+                    @if(entry.items) {
+
+                    @if(entry.items.entries.length>0){
+                    @for(item of entry.items.entries;track $index) {
+                    <a [routerLink]="['/box','folder',item.id]" style="width: 280px;"
+                        class="unstyled-link flex items-center p-2 pr-0" [title]="item.name">
+                        @if(item.type==='folder'){
+                        <ng-container *ngTemplateOutlet="folderIconTmpl; context:{$implicit:item}"></ng-container>
+                        } @else {
+                        <ng-container *ngTemplateOutlet="fileIconTmpl; context:{$implicit:item}"></ng-container>
+                        }
+                        <span class="truncate flex-grow w-0 ml-2">{{item.name}}</span>
+                    </a>
+                    }
+                    } @else {
+                    <div>データがありません</div>
+                    }
+
+                    } @else {
+                    <!-- <mat-spinner></mat-spinner> -->
+                    Loading...
+                    }
+                </div>
+            </mat-expansion-panel>
+            }
+        </div>
+
+        <!-- コレクション登録フォーム -->
+        <div class="flex items-center gap-2 p-2">
+            <mat-form-field>
+                <mat-label>コレクションID</mat-label>
+                <input matInput [(ngModel)]="collectionId" type="text" (input)="checkCollectionId($event)">
+            </mat-form-field>
+            <button [disabled]="!enableCollectionId" mat-raised-button color="primary" (click)="registCollection()"
+                style="width: 80px;">登録</button>
+        </div>
+
+        <div class="text-xs p-2">
+            ※コレクションはAPIでは取得できないため、<br />
+            自分でBoxのURLを見て登録してください。<br />
+            「https://*.box.com/collection/XXXXXXXXXX」<br />
+            ↑XXXXXXXXXXの部分がコレクションIDです。
+        </div>
+
+    </div>
+
+    <div class="w-0 flex-grow flex flex-col h-full">
+        <div>
+            <div class="flex gap-8 items-center">
+                <div>
+                    <!-- 検索ボックス -->
+                    <div class="flex items-center gap-2 p-2">
+                        <mat-form-field>
+                            <mat-label>検索キーワード</mat-label>
+                            <input type="text" matInput placeholder="検索キーワード" [(ngModel)]="searchKeyword"
+                                (input)="onSearch($event)">
+                            <button mat-icon-button matSuffix (click)="searchKeyword='';boxSearchResult=undefined">
+                                <mat-icon>close</mat-icon>
+                            </button>
+                        </mat-form-field>
+                        <!-- <button mat-raised-button color="primary" (click)="onSearch($event)">検索</button> -->
+                    </div>
+
+                    <!-- 検索結果表示 -->
+                    @if(isSearching || boxSearchResult){
+                    <div class="absolute bg-[#212121] rounded-md shadow-md custom-scroll overflow-auto"
+                        style="margin-left: 10px;margin-top: -20px;z-index: 1;max-height: calc(100vh - 500px)">
+
+                        @if(boxSearchResult){
+                        @for(entry of boxSearchResult.entries;track $index){
+
+                        @if(entry.type === 'folder'){
+                        <a class="unstyled-link" mat-menu-item [routerLink]="['/box','folder',entry.id]"
+                            (click)="searchKeyword='';boxSearchResult=undefined;move($event, entry.id)">
+                            <div class="p-2">
+                                <div class="flex items-center">
+                                    <ng-container
+                                        *ngTemplateOutlet="folderIconTmpl; context:{$implicit:entry}"></ng-container>
+                                    {{entry.name}}
+                                </div>
+                                <div class="flex items-center gap-2 ml-10">
+                                    <div>{{entry.modified_at|date:dateFormat}}</div>
+                                    <div>{{entry.modified_by.name||'以前のコラボレータ'}}</div>
+                                    <div class="w-0 flex-grow"></div>
+                                    <div>{{entry.path_collection.entries.at(-1)?.name}}</div>
+                                </div>
+                            </div>
+                        </a>
+                        } @else if(entry.type === 'file'){
+                        <a class="unstyled-link" href="{{boxOriginUri}}/file/{{entry.id}}" mat-menu-item
+                            (click)="searchKeyword='';boxSearchResult=undefined" target="_blank">
+                            <div class="p-2">
+                                <div class="flex items-center">
+                                    <ng-container
+                                        *ngTemplateOutlet="fileIconTmpl; context:{$implicit:entry}"></ng-container>
+                                    {{entry.name}}
+                                    @if(entry.version_number>1){
+                                    <span class="version-tag">v{{entry.version_number}}</span>
+                                    }
+                                    <mat-icon>open_in_new</mat-icon>
+                                </div>
+                                <div class="flex items-center gap-2 ml-10 unstyled-link">
+                                    <div>{{entry.modified_at|date:dateFormat}}</div>
+                                    <div>{{entry.modified_by.name||'以前のコラボレータ'}}</div>
+                                    <div class="w-0 flex-grow"></div>
+                                    <div>{{entry.path_collection.entries.at(-1)?.name}}</div>
+                                </div>
+                            </div>
+                        </a>
+                        } @else {
+                        <!-- web_linkが検索結果に上がってくることはないのではないか？ -->
+                        {{entry|json}}
+                        }
+
+                        }
+                        }@else{
+                        <div class="w-48 h-48 flex items-center justify-center">
+                            <mat-spinner></mat-spinner>
+                        </div>
+                        }
+                    </div>
+                    }
+                </div>
+                <mat-radio-group color="primary" aria-label="sort type" [(ngModel)]="sortType" class="relative bottom-3"
+                    (change)="sort()">
+                    <mat-radio-button [value]="'name'">名前順</mat-radio-button>
+                    <mat-radio-button [value]="'timestamp'">時刻順</mat-radio-button>
+                    <mat-radio-button [value]="'size'">サイズ順</mat-radio-button>
+                </mat-radio-group>
+                <mat-radio-group color="primary" aria-label="sort type" [(ngModel)]="sortAscDesc"
+                    class="relative bottom-3" (change)="sort()">
+                    <mat-radio-button [value]="'asc'">昇順</mat-radio-button>
+                    <mat-radio-button [value]="'desc'">降順</mat-radio-button>
+                </mat-radio-group>
+            </div>
+        </div>
+
+        @if(tabList.length>0){
+        <mat-tab-group>
+            @for(tab of tabList;track tab.id) {
+            <mat-tab [label]="tab.name" (click)="move($event, tab.id)"></mat-tab>
+            }
+        </mat-tab-group>
+        }
+
+        @if(item) {
+
+        <!-- パスツリー -->
+        @if(item.item_collection && item.item_collection.entries){
+        <div class=" flex items-center gap-2 p-2">
+            <button class="channel-menu flex items-center" mat-icon-button [matMenuTriggerFor]="onTreeList"
+                [disabled]="1>item.path_collection.entries.length">
+                <mat-icon class="cursor-pointer mr-2">account_tree</mat-icon>
+            </button>
+            @for(index of [-2, -1];track $index){
+            @if(item.path_collection.entries.at(index); as entry) {
+            <a class="unstyled-link line" [routerLink]="['/box','folder',entry.id]" [title]="entry.name">
+                {{entry.name}}
+            </a>
+            /
+            }
+            }
+            <span class="font-bold line" [title]="item.name">{{item.name}}</span>
+            <a [href]="[boxOriginUri, item.type, item.id].join('/')" target="_blank"
+                (click)="$event.stopImmediatePropagation()" matTooltip="BOXで開く">
+                <button mat-icon-button>
+                    <mat-icon color="primary">open_in_new</mat-icon>
+                </button>
+            </a>
+
+        </div>
+        }
+        <mat-menu #onTreeList="matMenu">
+            @for(entry of item.path_collection.entries;track $index){
+            <!-- click stopImmediatePropagation()しなくてもよいか？ -->
+            <a [routerLink]="['/box','folder',entry.id]" class="unstyled-link line" mat-menu-item>
+                {{entry.name}}
+            </a>
+            }
+        </mat-menu>
+
+        <!-- アイテム一覧 -->
+        <div class="p-5 h-0 flex-grow custom-scroll" (scroll)="onScroll($event)">
+            @if(item.item_collection && item.item_collection.entries && item.item_collection.entries.length>0){
+
+            @for(entry of item.item_collection.entries;track $index) {
+
+            @if(entry.type === 'folder'){
+            <a [routerLink]="['/box','folder',entry.id]" class="unstyled-link flex justify-between items-center p-2"
+                [title]="entry.name">
+                <div class="flex items-center gap-2 p-2">
+                    <ng-container *ngTemplateOutlet="folderIconTmpl; context:{$implicit:entry}"></ng-container>
+                    <div>{{entry.name}}</div>
+                </div>
+                <ng-container *ngTemplateOutlet="itemInfoTempl; context:{$implicit:entry}"></ng-container>
+            </a>
+            } @else if(entry.type==='file') {
+            <a href="{{boxOriginUri}}/file/{{entry.id}}" class="unstyled-link flex justify-between items-center p-2"
+                [title]="entry.name" target="_blank">
+                <div class="flex items-center gap-2 p-2">
+                    <ng-container *ngTemplateOutlet="fileIconTmpl; context:{$implicit:entry}"></ng-container>
+                    <div>{{entry.name}}</div>
+                    @if(entry.version_number>1){
+                    <span class="version-tag">v{{entry.version_number}}</span>
+                    }
+                    <mat-icon color="primary">open_in_new</mat-icon>
+                </div>
+                <ng-container *ngTemplateOutlet="itemInfoTempl; context:{$implicit:entry}"></ng-container>
+            </a>
+            } @else if(entry.type === 'web_link'){
+            <a [routerLink]="['/box','folder',entry.id]" [href]="entry.url"
+                class="unstyled-link flex justify-between items-center p-2" [title]="entry.name" target="_blank">
+                <div class="flex items-center gap-2 p-2">
+                    <mat-icon>link</mat-icon>
+                    <div>{{entry.name}}</div>
+                    <mat-icon>open_in_new</mat-icon>
+                </div>
+                <ng-container *ngTemplateOutlet="itemInfoTempl; context:{$implicit:entry}"></ng-container>
+            </a>
+            } @else {
+            {{entry|json}}
+            }
+
+            }
+
+            } @else {
+            最初のファイルを追加して開始しましょう<br />
+            ドラッグ&ドロップでファイルやフォルダを追加できます。
+            }
+
+            @if (loading) {
+            <div class="flex justify-center">
+                <mat-spinner diameter="50"></mat-spinner>
+            </div>
+            }
+
+        </div>
+
+        } @else if(!isFine){
+        お探しのページが見つかりません。
+        }
+
+    </div>
+
+</div>
+
+<app-user-mark></app-user-mark>
+
+@if(isLoading){
+<div class="fixed top-0 left-0 flex items-center justify-center w-full h-full bg-black bg-opacity-50">
+    <mat-spinner></mat-spinner>
+</div>
+}
+
+<ng-template #itemInfoTempl let-entry>
+    <div class="flex items-center gap-2">
+        <div class="text-sm text-gray-300 text-right flex flex-col items-end">
+            @if(entry.modified_at){
+            <div>{{entry.modified_at|date:dateFormat}}</div>
+            <div class="flex items-center gap-2">
+                <div>{{entry.modified_by?.name||'以前のコラボレータ'}}</div>
+                <div class="text-right w-20">{{entry.size|fileSize:1}}</div>
+            </div>
+            } @else {
+            <div>Loading...</div>
+            <div>...</div>
+            }
+        </div>
+        <div (click)="stopImmediatePropagation($event)">
+            <a [href]="[boxOriginUri,entry.type,entry.id].join('/')" target="_blank"
+                (click)="$event.stopImmediatePropagation()" matTooltip="BOXで開く">
+                <button mat-icon-button>
+                    <mat-icon color="primary">open_in_new</mat-icon>
+                </button>
+            </a>
+            <button mat-icon-button [matMenuTriggerFor]="itemMenu">
+                <mat-icon>more_vert</mat-icon>
+            </button>
+        </div>
+    </div>
+    <mat-menu #itemMenu="matMenu">
+        <a mat-menu-item class="unstyled-link" (click)="remove(entry)" mat-menu-item>
+            <mat-icon>delete</mat-icon>ゴミ箱へ
+        </a>
+    </mat-menu>
+</ng-template>
+
+<ng-template #folderIconTmpl let-entry>
+    @if(getVSCodeFolderIcon(entry.name); as folderIconType){
+    @if(folderIconType==='folder'){
+    <mat-icon>{{entry.type}}</mat-icon>
+    } @else {
+    <img src="./vsc-material-icons/icons/{{folderIconType}}.svg" class="w-6 h-6">
+    }
+    }
+</ng-template>
+
+<ng-template #fileIconTmpl let-entry>
+    @if(getVSCodeFileIcon(entry.name); as fileIconType){
+    @if(fileIconType==='file'){
+    <mat-icon>insert_drive_file</mat-icon>
+    } @else {
+    @if(fileIconType==='image') {
+    <!-- imageの時はローディング中の時は両方表示、結果が出たらどっちか表示 -->
+    @if(thumbnailStatusMas[entry.id]!=='error'){
+    <img src="/api/user/oauth/api/proxy/box/2.0/files/{{entry.id}}/thumbnail.png" class="w-6 h-6"
+        (load)="thumbnailStatusMas[entry.id]='fine'" (error)="thumbnailStatusMas[entry.id]='error'"
+        [hidden]="!thumbnailStatusMas[entry.id]">
+    }
+    @if(thumbnailStatusMas[entry.id]!=='fine'){
+    <img src="./vsc-material-icons/icons/{{fileIconType}}.svg" class="w-6 h-6">
+    }
+    } @else {
+    <img src="./vsc-material-icons/icons/{{fileIconType}}.svg" class="w-6 h-6">
+    }
+    }
+    }
+</ng-template>