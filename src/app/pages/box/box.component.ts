--- conflicted
+++ resolved
@@ -1,605 +1,456 @@
-import { MatDialog } from '@angular/material/dialog';
-import { ActivatedRoute, Router, RouterModule } from '@angular/router';
-import { CommonModule } from '@angular/common';
-import { HttpClient } from '@angular/common/http';
-
-import { MatSnackBar } from '@angular/material/snack-bar';
-import { MatTreeModule } from '@angular/material/tree';
-import { MatProgressBarModule } from '@angular/material/progress-bar';
-import { MatIconModule } from '@angular/material/icon';
-import { MatButtonModule } from '@angular/material/button';
-import { MatProgressSpinnerModule } from '@angular/material/progress-spinner';
-
-import { AuthService } from '../../services/auth.service';
-import { GService } from '../../services/g.service';
-import { ApiBoxService } from '../../services/api-box.service';
-
-import { UserMarkComponent } from "../../parts/user-mark/user-mark.component";
-
-<<<<<<< HEAD
-import { OnInit, Component, inject, viewChild, HostListener } from '@angular/core';
-import { FormsModule } from '@angular/forms';
-import { BoxApiCollection, BoxApiCollectionList, BoxApiEntry, BoxApiFolder, BoxApiItemEntry, BoxApiSearchResults, BoxMkdirErrorResponse, BoxUploadErrorResponse } from './box-interface';
-import { concatMap, Observable, Subscription, tap, switchMap, from, toArray, catchError, throwError, of, concat } from 'rxjs';
-=======
-import { OnInit, Component, inject, viewChild } from '@angular/core';
-import { FormsModule } from '@angular/forms';
-import { BoxApiCollection, BoxApiCollectionList, BoxApiFolder, BoxApiSearchResults } from './box-interface';
-import { Observable, Subscription } from 'rxjs';
->>>>>>> 8c9adf01
-import { environment } from '../../../environments/environment';
-import { MatMenu, MatMenuModule } from '@angular/material/menu';
-import { MatFormFieldModule } from '@angular/material/form-field';
-import { MatInputModule } from '@angular/material/input';
-import { MatExpansionModule } from '@angular/material/expansion';
-import { MatAutocompleteModule } from '@angular/material/autocomplete';
-import { MatTabsModule } from '@angular/material/tabs';
-<<<<<<< HEAD
-import { FileSizePipe } from '../../pipe/file-size.pipe';
-import { MatRadioModule } from '@angular/material/radio';
-import { FullPathFile } from '../../services/file-manager.service';
-import { FileDropDirective } from '../../parts/file-drop.directive';
-import { getFileIcon, getFolderIcon } from '../../ext/vscode-material-icon-theme/core';
-import { DialogComponent } from '../../parts/dialog/dialog.component';
-import { MatTooltipModule } from '@angular/material/tooltip';
-import { AppMenuComponent } from '../../parts/app-menu/app-menu.component';
-=======
->>>>>>> 8c9adf01
-
-@Component({
-  selector: 'app-box',
-  imports: [
-    CommonModule, FormsModule, RouterModule,
-    MatTreeModule, MatButtonModule, MatIconModule, MatProgressBarModule, MatProgressSpinnerModule,
-    MatMenuModule, MatFormFieldModule, MatInputModule, MatExpansionModule, MatAutocompleteModule,
-<<<<<<< HEAD
-    MatTabsModule, MatRadioModule, MatProgressSpinnerModule, MatTooltipModule,
-    FileSizePipe, FileDropDirective,
-    UserMarkComponent, AppMenuComponent,
-=======
-    MatTabsModule,
-    UserMarkComponent,
->>>>>>> 8c9adf01
-  ],
-  templateUrl: './box.component.html',
-  styleUrl: './box.component.scss'
-})
-export class BoxComponent implements OnInit {
-
-  readonly authService: AuthService = inject(AuthService);
-  readonly dialog: MatDialog = inject(MatDialog);
-  readonly router: Router = inject(Router);
-  readonly activatedRoute: ActivatedRoute = inject(ActivatedRoute);
-  readonly snackBar: MatSnackBar = inject(MatSnackBar);
-  readonly g: GService = inject(GService);
-  // readonly apiGitlabService: ApiGitlabService = inject(ApiGitlabService);
-  // readonly apiMattermostService: ApiMattermostService = inject(ApiMattermostService);
-  // readonly mattermostTimelineService: MattermostTimelineService = inject(MattermostTimelineService);
-  readonly apiBoxService: ApiBoxService = inject(ApiBoxService);
-  readonly http: HttpClient = inject(HttpClient);
-  // readonly apiGiteaService: ApiGiteaService = inject(ApiGiteaService);
-
-  item?: BoxApiFolder;
-  boxOriginUri = environment.boxOriginUri;
-
-  collectionList?: BoxApiCollectionList;
-
-  tabList: { id: string, name: string }[] = [];
-
-<<<<<<< HEAD
-  isLoading = false;
-  isFine = true;
-
-  dateFormat = 'yyyy 年 MM 月 dd 日 hh 時 mm 分 ss 秒'; // SSS はどうせ000なので表示しないことにした
-  thumbnailStatusMas: { [extension: string]: undefined | 'fine' | 'error' } = {};
-
-  constructor() {
-    this.refreshCollection();
-  }
-
-  getVSCodeFileIcon = getFileIcon;
-  getVSCodeFolderIcon = getFolderIcon;
-
-  refreshCollection(): void {
-=======
-  constructor() {
->>>>>>> 8c9adf01
-    this.apiBoxService.getCollection().subscribe({
-      next: (response) => {
-        // console.log('コレクション取得成功:', response);
-        this.collectionList = response;
-      },
-      error: (error) => {
-        console.error('コレクション取得失敗:', error);
-        this.snackBar.open('コレクション取得に失敗しました', '閉じる', { duration: 3000 });
-      },
-    });
-  }
-
-  ngOnInit(): void {
-    this.activatedRoute.params.subscribe(params => {
-      const { type, id } = params as { type: string, id: string };
-      this.load(id);
-    });
-  }
-
-<<<<<<< HEAD
-  boxUrl = '';
-  boxUrlMove(): void {
-    const url = new URL(this.boxUrl);
-    const paths = url.pathname.split('/');
-    if (paths[1] === 'folder') {
-      this.router.navigate(['/box', 'folder', paths[2]]);
-    } else {
-
-    }
-    // this.boxUrl = '';
-  }
-
-=======
->>>>>>> 8c9adf01
-  addTabId: string = '';
-  move($event: MouseEvent, itemId: string): void {
-    if ($event.ctrlKey || $event.shiftKey || $event.altKey) {
-      // メタキーが押されている場合はブラウザのデフォルト動作を行う
-    } else {
-      this.router.navigate(['/box', 'folder', itemId]);
-      this.stopImmediatePropagation($event);
-    }
-    // タブ機能は難しい上にブラウザでやった方がいい気もしてきたので一旦やめた
-    // if ($event.ctrlKey) {
-    //   if (this.item) {
-    //     if (this.tabList.map(tab => tab.id).includes(this.item.id)) {
-    //     } else {
-    //       this.tabList.push(this.item);
-    //     }
-    //   } else { }
-    //   this.addTabId = itemId;
-    //   this.load(itemId);
-    //   if ($event.shiftKey) {
-    //     // 継続⇒新規タブに遷移
-    //   } else {
-    //     return;
-    //   }
-    // } else { }
-  }
-  deleteTab(index: number): void {
-    this.tabList.splice(index, 1);
-  }
-<<<<<<< HEAD
-
-  currentSubscription: Subscription | null = null;
-  load(itemId: string = '0'): void {
-    this.isLoading = true;
-    if (this.currentSubscription) {
-      // 既存のサブスクリプションを破棄しないと追い越しが発生してしまうので
-      this.currentSubscription.unsubscribe();
-    } else { }
-    let isFine = false;
-    let resCounter = 0;
-    this.offset = 0;
-    this.currentSubscription = this.apiBoxService.folder(itemId).pipe(
-      tap(next => {
-        // console.log(`BOX-RES=${resCounter}`);
-        // resCounter++;
-        // console.log(next);
-        this.item = next;
-        this.setTitle();
-        this.sort();
-        this.isLoading = false;
-        // // tabListに追加
-        // if (this.tabList.map(tab => tab.id).includes(itemId)) {
-        // } else if (this.addTabId === itemId) {
-        //   this.tabList.push(next);
-        // }
-        isFine = true;
-      }),
-      catchError(error => {
-        isFine = false;
-        return of();
-      }), // エラーは面倒なので握りつぶす。
-    ).subscribe({
-      complete: () => {
-        this.isLoading = false;
-        this.isFine = isFine;
-        if (!isFine) {
-          this.item = undefined;
-        } else { }
-
-        if (this.item) {
-          // // 配下のフォルダをプリロード
-          // this.currentSubscription = concat(
-          //   ...[
-          //     ...this.item.item_collection.entries.filter(entry => entry.type === 'folder'), // サービス内でキャッシュ持ってればスキップされるので思い切って全打ちする
-          //     ...this.item.path_collection.entries.filter(entry => entry.type === 'folder'), // サービス内でキャッシュ持ってればスキップされるので思い切って全打ちする
-          //   ].map(entry => this.apiBoxService.preLoadFolder(entry.id))
-          // ).subscribe({
-          //   next: next => {
-          //     // console.log(next.id);
-          //   }
-          // });
-        } else { }
-      }
-=======
-
-  currentSubscription: Subscription | null = null;
-  load(itemId: string = '0'): void {
-    if (this.currentSubscription) {
-      // 既存のサブスクリプションを破棄しないと追い越しが発生してしまうので
-      this.currentSubscription.unsubscribe();
-    } else { }
-    this.currentSubscription = this.apiBoxService.folder(itemId).subscribe({
-      next: next => {
-        // console.log(next);
-        this.item = next;
-        // // tabListに追加
-        // if (this.tabList.map(tab => tab.id).includes(itemId)) {
-        // } else if (this.addTabId === itemId) {
-        //   this.tabList.push(next);
-        // }
-      },
-      error: error => {
-        console.error(error);
-      },
-    });
-  }
-
-  onOpenCollection(collection: BoxApiCollection): void {
-    this.apiBoxService.boxCollectionItem(collection.id).subscribe({
-      next: (response) => {
-        // console.log('コレクション取得成功:', response);
-        collection.items = response;
-      },
-      error: (error) => {
-        console.error('コレクション取得失敗:', error);
-        this.snackBar.open('コレクション取得に失敗しました', '閉じる', { duration: 3000 });
-      },
-    });
-  }
-
-  historyView(): void {
-    this.apiBoxService.boxEvents().subscribe({  // ファイルの更新履歴を取得
-      next: next => {
-        // console.log(next);
-        next.entries.map(entry => {
-          // console.log(entry);
-        });
-      },
-      error: error => {
-        console.error(error);
-      },
->>>>>>> 8c9adf01
-    });
-  }
-
-  onOpenCollection(collection: BoxApiCollection): void {
-    this.apiBoxService.collectionItem(collection.id).subscribe({
-      next: (response) => {
-        // console.log('コレクション取得成功:', response);
-        collection.items = response;
-      },
-      error: (error) => {
-        console.error('コレクション取得失敗:', error);
-        this.snackBar.open('コレクション取得に失敗しました', '閉じる', { duration: 3000 });
-      },
-    });
-  }
-
-  historyView(): void {
-    this.apiBoxService.boxEvents().subscribe({  // ファイルの更新履歴を取得
-      next: next => {
-        // console.log(next);
-        next.entries.map(entry => {
-          // console.log(entry);
-        });
-      },
-      error: error => {
-        console.error(error);
-      },
-    });
-  }
-
-  // ファイルクリックハンドラを追加
-  onNodeClick(itemId: string): void {
-    this.router.navigate(['/box', 'folder', itemId]);
-  }
-
-  boxSearchResult?: BoxApiSearchResults;
-  searchKeyword = '';
-<<<<<<< HEAD
-  searchObserver: Subscription | null = null;
-  isSearching: boolean = false;
-  onSearch($event: Event): void {
-    this.isSearching = true;
-    if (this.searchObserver) {
-      // 投げてある場合はキャンセルする
-      this.searchObserver.unsubscribe();
-    } else { }
-    this.searchObserver = this.apiBoxService.boxSearch(($event as InputEvent).data || '').subscribe({
-      next: next => {
-        // console.log(next);
-        this.boxSearchResult = next;
-        this.isSearching = false;
-=======
-  onSearch($event: Event): void {
-    this.apiBoxService.boxSearch(this.searchKeyword).subscribe({
-      next: next => {
-        // console.log(next);
-        this.boxSearchResult = next;
->>>>>>> 8c9adf01
-      },
-      error: error => {
-        console.error(error);
-        this.isSearching = false;
-      },
-    });
-  }
-
-  checkCollectionIdSubscription: Subscription | null = null;
-  enableCollectionId: boolean = false;
-  checkCollectionId($event: Event): void {
-    // console.log(this.collectionId);
-    this.enableCollectionId = false;
-    if (this.collectionId && Number(this.collectionId) > 0) {
-      if (this.checkCollectionIdSubscription) {
-        this.checkCollectionIdSubscription?.unsubscribe();
-      } else { }
-      this.checkCollectionIdSubscription = this.apiBoxService.boxCollection(this.collectionId).subscribe({
-        next: (response) => {
-          // console.log('コレクション取得成功:', response);
-          this.enableCollectionId = true;
-        },
-        error: (error) => {
-          console.error('コレクション取得失敗:', error);
-          this.snackBar.open('コレクション取得に失敗しました', '閉じる', { duration: 3000 });
-        },
-      });
-    } else {
-      this.snackBar.open('コレクションIDを入力してください', '閉じる', { duration: 3000 });
-    }
-  }
-
-  collectionId: string = '';
-  registCollection(): void {
-    if (!this.collectionId) {
-      this.snackBar.open('コレクションIDを入力してください', '閉じる', { duration: 3000 });
-      return;
-    }
-
-    this.apiBoxService.registCollectionId(this.collectionId).subscribe({
-      next: (response) => {
-        // console.log('コレクション登録成功:', response);
-        this.snackBar.open('コレクションが登録されました', '閉じる', { duration: 3000 });
-        // 必要に応じて、登録後の処理（例：リストの更新）を追加
-        this.collectionId = ''; // 入力フォームをクリア
-        this.refreshCollection();
-      },
-      error: (error) => {
-        console.error('コレクション登録失敗:', error);
-        this.snackBar.open('コレクション登録に失敗しました', '閉じる', { duration: 3000 });
-      },
-    });
-  }
-
-  title: string = 'Box';
-  setTitle(): void {
-    document.title = `Box : ${this.item?.name || ''}`;
-  }
-  sortType: 'name' | 'timestamp' | 'size' = 'name';
-  sortAscDesc: 'asc' | 'desc' = 'asc';
-  sort(): void {
-    const type = this.sortType;
-    const ascDescFlag = this.sortAscDesc === 'asc' ? 1 : -1;
-
-    if (this.item) {
-      this.item.item_collection.entries = this.item.item_collection.entries.sort((a, b) => {
-        const aIsFolder = a.type === 'folder';
-        const bIsFolder = b.type === 'folder';
-
-        // asc/descによらずフォルダを優先
-        if (aIsFolder && !bIsFolder) {
-          return -1; // aがフォルダでbがファイルならaを前に
-        }
-        if (!aIsFolder && bIsFolder) {
-          return 1;  // aがファイルでbがフォルダならbを前に
-        }
-
-        // フォルダ同士、ファイル同士でソート
-        const aName = a.name.toLowerCase();
-        const bName = b.name.toLowerCase();
-        if (type === 'name' || a.modified_at === undefined || b.modified_at === undefined || a.size === undefined || b.size === undefined) {
-          return ascDescFlag * aName.localeCompare(bName);
-        } else if (type === 'timestamp') {
-          return ascDescFlag * a.modified_at.localeCompare(b.modified_at);
-        } else if (type === 'size') {
-          return ascDescFlag * (a.size - b.size);
-        } else {
-          return 0;
-        }
-      });
-      // if (ascDesc === 'desc') {
-      //   this.item.item_collection.entries = this.item.item_collection.entries.reverse();
-      // } else { }
-    }
-  }
-
-  remove(entry: BoxApiItemEntry): void {
-    this.dialog.open(DialogComponent, { data: { title: 'Confirm', message: `本当に削除しますか？`, options: ['Cancel', 'OK'] } }).afterClosed().subscribe({
-      next: next => {
-        if (next === 1) {
-          this.apiBoxService.boxRemoveItem(entry).subscribe({
-            next: next => {
-              this.snackBar.open('削除しました。', '閉じる', { duration: 3000 });
-              if (this.item) {
-                const targetIndex = this.item.item_collection.entries.findIndex(e0 => e0.id === entry.id);
-                if (targetIndex >= 0) {
-                  this.item.item_collection.entries.splice(targetIndex, 1);
-                } else { }
-              } else { /** ここには来ない */ }
-            },
-            error: error => {
-              this.snackBar.open('削除に失敗しました。', '閉じる', { duration: 3000 });
-            },
-          });
-        } else {/** キャンセル */ }
-      }
-    });
-  }
-
-<<<<<<< HEAD
-  selectedFiles: FullPathFile[] = [];
-  // ファイル選択
-  onFilesDropped(files: FullPathFile[]) {
-    this.selectedFiles = files;
-    if (this.item) {
-      this.apiBoxService.uploadFiles(this.item.id, files).subscribe({
-        next: response => {
-          response.entries.map(entry => {
-            console.log(entry);
-          });
-          console.log('アップロード成功:', response);
-          this.snackBar.open('アップロード成功', '閉じる', { duration: 3000 });
-          if (this.item) {
-            this.load(this.item.id);
-          }
-        },
-        error: error => {
-          console.error('アップロードエラー:', error);
-          this.snackBar.open('アップロードエラー', '閉じる', { duration: 3000 });
-        }
-      });
-    } else {
-    }
-  }
-
-  stopImmediatePropagation($event: Event): void {
-    $event.stopImmediatePropagation();
-    $event.preventDefault();
-  }
-
-
-  // 無限スクロールの実装
-  offset: number = 0;
-  loading: boolean = false;
-  @HostListener('window:scroll', ['$event'])
-  onScroll(event: Event): void {
-    if (this.loading || !this.item || !this.item.item_collection) {
-      return;
-    }
-    const element = event.target as HTMLElement;
-    if (element) {
-      // スクロール位置が一番下に近いかどうかを判定
-      const isBottom = element.scrollHeight - element.scrollTop - element.clientHeight < 200;
-      if (isBottom) {
-        this.loadMore();
-      }
-    }
-  }
-  loadMore(): void {
-    if (!this.item || !this.item.item_collection) {
-      return;
-    }
-    // 未実装
-    // this.loading = true;
-    // this.offset += 100;
-    // const offset = this.offset;
-    // this.apiBoxService.folder(this.item.id, this.offset).subscribe({
-    //   next: (response) => {
-    //     if (this.item && response.item_collection) {
-    //       this.item.item_collection.entries = [...this.item.item_collection.entries, ...response.item_collection.entries];
-    //       this.loading = false;
-    //     }
-    //   },
-    //   error: (error) => {
-    //     console.error('追加データの取得に失敗しました:', error);
-    //     this.snackBar.open('追加データの取得に失敗しました', '閉じる', { duration: 3000 });
-    //     this.loading = false;
-    //   },
-    // });
-=======
-  checkCollectionIdSubscription: Subscription | null = null;
-  enableCollectionId: boolean = false;
-  checkCollectionId($event: Event): void {
-    // console.log(this.collectionId);
-    this.enableCollectionId = false;
-    if (this.collectionId && Number(this.collectionId) > 0) {
-      if (this.checkCollectionIdSubscription) {
-        this.checkCollectionIdSubscription?.unsubscribe();
-      } else { }
-      this.checkCollectionIdSubscription = this.apiBoxService.boxCollection(this.collectionId).subscribe({
-        next: (response) => {
-          // console.log('コレクション取得成功:', response);
-          this.enableCollectionId = true;
-        },
-        error: (error) => {
-          console.error('コレクション取得失敗:', error);
-          this.snackBar.open('コレクション取得に失敗しました', '閉じる', { duration: 3000 });
-        },
-      });
-    } else {
-      this.snackBar.open('コレクションIDを入力してください', '閉じる', { duration: 3000 });
-    }
-  }
-
-  registCollectionId(collectionId: string): void {
-    // this.snackBar.open('コレクションが取得されました', '閉じる', { duration: 3000 });
-    // 必要に応じて、取得後の処理（例：リストの更新）を追加
-    this.apiBoxService.registCollectionId(this.collectionId).subscribe({
-      next: (response) => {
-        // console.log('コレクション登録成功:', response);
-        this.snackBar.open('コレクションが登録されました', '閉じる', { duration: 3000 });
-        // 必要に応じて、登録後の処理（例：リストの更新）を追加
-        this.collectionId = ''; // 入力フォームをクリア
-      },
-      error: (error) => {
-        console.error('コレクション登録失敗:', error);
-        this.snackBar.open('コレクション登録に失敗しました', '閉じる', { duration: 3000 });
-      },
-    });
-  }
-
-  collectionId: string = '';
-  registCollection(): void {
-    if (!this.collectionId) {
-      this.snackBar.open('コレクションIDを入力してください', '閉じる', { duration: 3000 });
-      return;
-    }
-
-    this.apiBoxService.registCollectionId(this.collectionId).subscribe({
-      next: (response) => {
-        // console.log('コレクション登録成功:', response);
-        this.snackBar.open('コレクションが登録されました', '閉じる', { duration: 3000 });
-        // 必要に応じて、登録後の処理（例：リストの更新）を追加
-        this.collectionId = ''; // 入力フォームをクリア
-      },
-      error: (error) => {
-        console.error('コレクション登録失敗:', error);
-        this.snackBar.open('コレクション登録に失敗しました', '閉じる', { duration: 3000 });
-      },
-    });
-  }
-
-  sort(type: 'name' | 'timestamp' | 'size'): void {
-    if (this.item) {
-      this.item.item_collection.entries.sort((a, b) => {
-        const aName = a.name.toLowerCase();
-        const bName = b.name.toLowerCase();
-        if (type === 'name' || a.modified_at === undefined || b.modified_at === undefined || a.size === undefined || b.size === undefined) {
-          return aName.localeCompare(bName);
-        } else if (type === 'timestamp') {
-          return a.modified_at.localeCompare(b.modified_at);
-        } else if (type === 'size') {
-          return a.size - b.size;
-        } else {
-          return 0;
-        }
-      });
-    }
-  }
-
-  stopImmediatePropagation($event: Event): void {
-    $event.stopImmediatePropagation();
-    $event.preventDefault();
->>>>>>> 8c9adf01
-  }
-}
+import { MatDialog } from '@angular/material/dialog';
+import { ActivatedRoute, Router, RouterModule } from '@angular/router';
+import { CommonModule } from '@angular/common';
+import { HttpClient } from '@angular/common/http';
+
+import { MatSnackBar } from '@angular/material/snack-bar';
+import { MatTreeModule } from '@angular/material/tree';
+import { MatProgressBarModule } from '@angular/material/progress-bar';
+import { MatIconModule } from '@angular/material/icon';
+import { MatButtonModule } from '@angular/material/button';
+import { MatProgressSpinnerModule } from '@angular/material/progress-spinner';
+
+import { AuthService } from '../../services/auth.service';
+import { GService } from '../../services/g.service';
+import { ApiBoxService } from '../../services/api-box.service';
+
+import { UserMarkComponent } from "../../parts/user-mark/user-mark.component";
+
+import { OnInit, Component, inject, viewChild, HostListener } from '@angular/core';
+import { FormsModule } from '@angular/forms';
+import { BoxApiCollection, BoxApiCollectionList, BoxApiEntry, BoxApiFolder, BoxApiItemEntry, BoxApiSearchResults, BoxMkdirErrorResponse, BoxUploadErrorResponse } from './box-interface';
+import { concatMap, Observable, Subscription, tap, switchMap, from, toArray, catchError, throwError, of, concat } from 'rxjs';
+import { environment } from '../../../environments/environment';
+import { MatMenu, MatMenuModule } from '@angular/material/menu';
+import { MatFormFieldModule } from '@angular/material/form-field';
+import { MatInputModule } from '@angular/material/input';
+import { MatExpansionModule } from '@angular/material/expansion';
+import { MatAutocompleteModule } from '@angular/material/autocomplete';
+import { MatTabsModule } from '@angular/material/tabs';
+import { FileSizePipe } from '../../pipe/file-size.pipe';
+import { MatRadioModule } from '@angular/material/radio';
+import { FullPathFile } from '../../services/file-manager.service';
+import { FileDropDirective } from '../../parts/file-drop.directive';
+import { getFileIcon, getFolderIcon } from '../../ext/vscode-material-icon-theme/core';
+import { DialogComponent } from '../../parts/dialog/dialog.component';
+import { MatTooltipModule } from '@angular/material/tooltip';
+import { AppMenuComponent } from '../../parts/app-menu/app-menu.component';
+
+@Component({
+  selector: 'app-box',
+  imports: [
+    CommonModule, FormsModule, RouterModule,
+    MatTreeModule, MatButtonModule, MatIconModule, MatProgressBarModule, MatProgressSpinnerModule,
+    MatMenuModule, MatFormFieldModule, MatInputModule, MatExpansionModule, MatAutocompleteModule,
+    MatTabsModule, MatRadioModule, MatProgressSpinnerModule, MatTooltipModule,
+    FileSizePipe, FileDropDirective,
+    UserMarkComponent, AppMenuComponent,
+  ],
+  templateUrl: './box.component.html',
+  styleUrl: './box.component.scss'
+})
+export class BoxComponent implements OnInit {
+
+  readonly authService: AuthService = inject(AuthService);
+  readonly dialog: MatDialog = inject(MatDialog);
+  readonly router: Router = inject(Router);
+  readonly activatedRoute: ActivatedRoute = inject(ActivatedRoute);
+  readonly snackBar: MatSnackBar = inject(MatSnackBar);
+  readonly g: GService = inject(GService);
+  // readonly apiGitlabService: ApiGitlabService = inject(ApiGitlabService);
+  // readonly apiMattermostService: ApiMattermostService = inject(ApiMattermostService);
+  // readonly mattermostTimelineService: MattermostTimelineService = inject(MattermostTimelineService);
+  readonly apiBoxService: ApiBoxService = inject(ApiBoxService);
+  readonly http: HttpClient = inject(HttpClient);
+  // readonly apiGiteaService: ApiGiteaService = inject(ApiGiteaService);
+
+  item?: BoxApiFolder;
+  boxOriginUri = environment.boxOriginUri;
+
+  collectionList?: BoxApiCollectionList;
+
+  tabList: { id: string, name: string }[] = [];
+
+  isLoading = false;
+  isFine = true;
+
+  dateFormat = 'yyyy 年 MM 月 dd 日 hh 時 mm 分 ss 秒'; // SSS はどうせ000なので表示しないことにした
+  thumbnailStatusMas: { [extension: string]: undefined | 'fine' | 'error' } = {};
+
+  constructor() {
+    this.refreshCollection();
+  }
+
+  getVSCodeFileIcon = getFileIcon;
+  getVSCodeFolderIcon = getFolderIcon;
+
+  refreshCollection(): void {
+    this.apiBoxService.getCollection().subscribe({
+      next: (response) => {
+        // console.log('コレクション取得成功:', response);
+        this.collectionList = response;
+      },
+      error: (error) => {
+        console.error('コレクション取得失敗:', error);
+        this.snackBar.open('コレクション取得に失敗しました', '閉じる', { duration: 3000 });
+      },
+    });
+  }
+
+  ngOnInit(): void {
+    this.activatedRoute.params.subscribe(params => {
+      const { type, id } = params as { type: string, id: string };
+      this.load(id);
+    });
+  }
+
+  boxUrl = '';
+  boxUrlMove(): void {
+    const url = new URL(this.boxUrl);
+    const paths = url.pathname.split('/');
+    if (paths[1] === 'folder') {
+      this.router.navigate(['/box', 'folder', paths[2]]);
+    } else {
+
+    }
+    // this.boxUrl = '';
+  }
+
+  addTabId: string = '';
+  move($event: MouseEvent, itemId: string): void {
+    if ($event.ctrlKey || $event.shiftKey || $event.altKey) {
+      // メタキーが押されている場合はブラウザのデフォルト動作を行う
+    } else {
+      this.router.navigate(['/box', 'folder', itemId]);
+      this.stopImmediatePropagation($event);
+    }
+    // タブ機能は難しい上にブラウザでやった方がいい気もしてきたので一旦やめた
+    // if ($event.ctrlKey) {
+    //   if (this.item) {
+    //     if (this.tabList.map(tab => tab.id).includes(this.item.id)) {
+    //     } else {
+    //       this.tabList.push(this.item);
+    //     }
+    //   } else { }
+    //   this.addTabId = itemId;
+    //   this.load(itemId);
+    //   if ($event.shiftKey) {
+    //     // 継続⇒新規タブに遷移
+    //   } else {
+    //     return;
+    //   }
+    // } else { }
+  }
+  deleteTab(index: number): void {
+    this.tabList.splice(index, 1);
+  }
+
+  currentSubscription: Subscription | null = null;
+  load(itemId: string = '0'): void {
+    this.isLoading = true;
+    if (this.currentSubscription) {
+      // 既存のサブスクリプションを破棄しないと追い越しが発生してしまうので
+      this.currentSubscription.unsubscribe();
+    } else { }
+    let isFine = false;
+    let resCounter = 0;
+    this.offset = 0;
+    this.currentSubscription = this.apiBoxService.folder(itemId).pipe(
+      tap(next => {
+        // console.log(`BOX-RES=${resCounter}`);
+        // resCounter++;
+        // console.log(next);
+        this.item = next;
+        this.setTitle();
+        this.sort();
+        this.isLoading = false;
+        // // tabListに追加
+        // if (this.tabList.map(tab => tab.id).includes(itemId)) {
+        // } else if (this.addTabId === itemId) {
+        //   this.tabList.push(next);
+        // }
+        isFine = true;
+      }),
+      catchError(error => {
+        isFine = false;
+        return of();
+      }), // エラーは面倒なので握りつぶす。
+    ).subscribe({
+      complete: () => {
+        this.isLoading = false;
+        this.isFine = isFine;
+        if (!isFine) {
+          this.item = undefined;
+        } else { }
+
+        if (this.item) {
+          // // 配下のフォルダをプリロード
+          // this.currentSubscription = concat(
+          //   ...[
+          //     ...this.item.item_collection.entries.filter(entry => entry.type === 'folder'), // サービス内でキャッシュ持ってればスキップされるので思い切って全打ちする
+          //     ...this.item.path_collection.entries.filter(entry => entry.type === 'folder'), // サービス内でキャッシュ持ってればスキップされるので思い切って全打ちする
+          //   ].map(entry => this.apiBoxService.preLoadFolder(entry.id))
+          // ).subscribe({
+          //   next: next => {
+          //     // console.log(next.id);
+          //   }
+          // });
+        } else { }
+      }
+    });
+  }
+
+  onOpenCollection(collection: BoxApiCollection): void {
+    this.apiBoxService.collectionItem(collection.id).subscribe({
+      next: (response) => {
+        // console.log('コレクション取得成功:', response);
+        collection.items = response;
+      },
+      error: (error) => {
+        console.error('コレクション取得失敗:', error);
+        this.snackBar.open('コレクション取得に失敗しました', '閉じる', { duration: 3000 });
+      },
+    });
+  }
+
+  historyView(): void {
+    this.apiBoxService.boxEvents().subscribe({  // ファイルの更新履歴を取得
+      next: next => {
+        // console.log(next);
+        next.entries.map(entry => {
+          // console.log(entry);
+        });
+      },
+      error: error => {
+        console.error(error);
+      },
+    });
+  }
+
+  // ファイルクリックハンドラを追加
+  onNodeClick(itemId: string): void {
+    this.router.navigate(['/box', 'folder', itemId]);
+  }
+
+  boxSearchResult?: BoxApiSearchResults;
+  searchKeyword = '';
+  searchObserver: Subscription | null = null;
+  isSearching: boolean = false;
+  onSearch($event: Event): void {
+    this.isSearching = true;
+    if (this.searchObserver) {
+      // 投げてある場合はキャンセルする
+      this.searchObserver.unsubscribe();
+    } else { }
+    this.searchObserver = this.apiBoxService.boxSearch(($event as InputEvent).data || '').subscribe({
+      next: next => {
+        // console.log(next);
+        this.boxSearchResult = next;
+        this.isSearching = false;
+      },
+      error: error => {
+        console.error(error);
+        this.isSearching = false;
+      },
+    });
+  }
+
+  checkCollectionIdSubscription: Subscription | null = null;
+  enableCollectionId: boolean = false;
+  checkCollectionId($event: Event): void {
+    // console.log(this.collectionId);
+    this.enableCollectionId = false;
+    if (this.collectionId && Number(this.collectionId) > 0) {
+      if (this.checkCollectionIdSubscription) {
+        this.checkCollectionIdSubscription?.unsubscribe();
+      } else { }
+      this.checkCollectionIdSubscription = this.apiBoxService.boxCollection(this.collectionId).subscribe({
+        next: (response) => {
+          // console.log('コレクション取得成功:', response);
+          this.enableCollectionId = true;
+        },
+        error: (error) => {
+          console.error('コレクション取得失敗:', error);
+          this.snackBar.open('コレクション取得に失敗しました', '閉じる', { duration: 3000 });
+        },
+      });
+    } else {
+      this.snackBar.open('コレクションIDを入力してください', '閉じる', { duration: 3000 });
+    }
+  }
+
+  collectionId: string = '';
+  registCollection(): void {
+    if (!this.collectionId) {
+      this.snackBar.open('コレクションIDを入力してください', '閉じる', { duration: 3000 });
+      return;
+    }
+
+    this.apiBoxService.registCollectionId(this.collectionId).subscribe({
+      next: (response) => {
+        // console.log('コレクション登録成功:', response);
+        this.snackBar.open('コレクションが登録されました', '閉じる', { duration: 3000 });
+        // 必要に応じて、登録後の処理（例：リストの更新）を追加
+        this.collectionId = ''; // 入力フォームをクリア
+        this.refreshCollection();
+      },
+      error: (error) => {
+        console.error('コレクション登録失敗:', error);
+        this.snackBar.open('コレクション登録に失敗しました', '閉じる', { duration: 3000 });
+      },
+    });
+  }
+
+  title: string = 'Box';
+  setTitle(): void {
+    document.title = `Box : ${this.item?.name || ''}`;
+  }
+  sortType: 'name' | 'timestamp' | 'size' = 'name';
+  sortAscDesc: 'asc' | 'desc' = 'asc';
+  sort(): void {
+    const type = this.sortType;
+    const ascDescFlag = this.sortAscDesc === 'asc' ? 1 : -1;
+
+    if (this.item) {
+      this.item.item_collection.entries = this.item.item_collection.entries.sort((a, b) => {
+        const aIsFolder = a.type === 'folder';
+        const bIsFolder = b.type === 'folder';
+
+        // asc/descによらずフォルダを優先
+        if (aIsFolder && !bIsFolder) {
+          return -1; // aがフォルダでbがファイルならaを前に
+        }
+        if (!aIsFolder && bIsFolder) {
+          return 1;  // aがファイルでbがフォルダならbを前に
+        }
+
+        // フォルダ同士、ファイル同士でソート
+        const aName = a.name.toLowerCase();
+        const bName = b.name.toLowerCase();
+        if (type === 'name' || a.modified_at === undefined || b.modified_at === undefined || a.size === undefined || b.size === undefined) {
+          return ascDescFlag * aName.localeCompare(bName);
+        } else if (type === 'timestamp') {
+          return ascDescFlag * a.modified_at.localeCompare(b.modified_at);
+        } else if (type === 'size') {
+          return ascDescFlag * (a.size - b.size);
+        } else {
+          return 0;
+        }
+      });
+      // if (ascDesc === 'desc') {
+      //   this.item.item_collection.entries = this.item.item_collection.entries.reverse();
+      // } else { }
+    }
+  }
+
+  remove(entry: BoxApiItemEntry): void {
+    this.dialog.open(DialogComponent, { data: { title: 'Confirm', message: `本当に削除しますか？`, options: ['Cancel', 'OK'] } }).afterClosed().subscribe({
+      next: next => {
+        if (next === 1) {
+          this.apiBoxService.boxRemoveItem(entry).subscribe({
+            next: next => {
+              this.snackBar.open('削除しました。', '閉じる', { duration: 3000 });
+              if (this.item) {
+                const targetIndex = this.item.item_collection.entries.findIndex(e0 => e0.id === entry.id);
+                if (targetIndex >= 0) {
+                  this.item.item_collection.entries.splice(targetIndex, 1);
+                } else { }
+              } else { /** ここには来ない */ }
+            },
+            error: error => {
+              this.snackBar.open('削除に失敗しました。', '閉じる', { duration: 3000 });
+            },
+          });
+        } else {/** キャンセル */ }
+      }
+    });
+  }
+
+  selectedFiles: FullPathFile[] = [];
+  // ファイル選択
+  onFilesDropped(files: FullPathFile[]) {
+    this.selectedFiles = files;
+    if (this.item) {
+      this.apiBoxService.uploadFiles(this.item.id, files).subscribe({
+        next: response => {
+          response.entries.map(entry => {
+            console.log(entry);
+          });
+          console.log('アップロード成功:', response);
+          this.snackBar.open('アップロード成功', '閉じる', { duration: 3000 });
+          if (this.item) {
+            this.load(this.item.id);
+          }
+        },
+        error: error => {
+          console.error('アップロードエラー:', error);
+          this.snackBar.open('アップロードエラー', '閉じる', { duration: 3000 });
+        }
+      });
+    } else {
+    }
+  }
+
+  stopImmediatePropagation($event: Event): void {
+    $event.stopImmediatePropagation();
+    $event.preventDefault();
+  }
+
+
+  // 無限スクロールの実装
+  offset: number = 0;
+  loading: boolean = false;
+  @HostListener('window:scroll', ['$event'])
+  onScroll(event: Event): void {
+    if (this.loading || !this.item || !this.item.item_collection) {
+      return;
+    }
+    const element = event.target as HTMLElement;
+    if (element) {
+      // スクロール位置が一番下に近いかどうかを判定
+      const isBottom = element.scrollHeight - element.scrollTop - element.clientHeight < 200;
+      if (isBottom) {
+        this.loadMore();
+      }
+    }
+  }
+  loadMore(): void {
+    if (!this.item || !this.item.item_collection) {
+      return;
+    }
+    // 未実装
+    // this.loading = true;
+    // this.offset += 100;
+    // const offset = this.offset;
+    // this.apiBoxService.folder(this.item.id, this.offset).subscribe({
+    //   next: (response) => {
+    //     if (this.item && response.item_collection) {
+    //       this.item.item_collection.entries = [...this.item.item_collection.entries, ...response.item_collection.entries];
+    //       this.loading = false;
+    //     }
+    //   },
+    //   error: (error) => {
+    //     console.error('追加データの取得に失敗しました:', error);
+    //     this.snackBar.open('追加データの取得に失敗しました', '閉じる', { duration: 3000 });
+    //     this.loading = false;
+    //   },
+    // });
+  }
+
+  registCollectionId(collectionId: string): void {
+    // this.snackBar.open('コレクションが取得されました', '閉じる', { duration: 3000 });
+    // 必要に応じて、取得後の処理（例：リストの更新）を追加
+    this.apiBoxService.registCollectionId(this.collectionId).subscribe({
+      next: (response) => {
+        // console.log('コレクション登録成功:', response);
+        this.snackBar.open('コレクションが登録されました', '閉じる', { duration: 3000 });
+        // 必要に応じて、登録後の処理（例：リストの更新）を追加
+        this.collectionId = ''; // 入力フォームをクリア
+      },
+      error: (error) => {
+        console.error('コレクション登録失敗:', error);
+        this.snackBar.open('コレクション登録に失敗しました', '閉じる', { duration: 3000 });
+      },
+    });
+  }
+}