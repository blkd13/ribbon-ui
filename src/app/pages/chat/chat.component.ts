import { MatSnackBar, MatSnackBarModule } from '@angular/material/snack-bar';
import { FileEntity, FileManagerService, FileUploadContent, FullPathFile } from './../../services/file-manager.service';
import { genDummyId, MessageService, ProjectService, TeamService, ThreadService } from './../../services/project.service';
import { concatMap, from, map, mergeMap, of, Subscription, switchMap, Observer, BehaviorSubject, filter, defaultIfEmpty } from 'rxjs';
import { ChangeDetectorRef, Component, ElementRef, NgZone, OnInit, QueryList, TemplateRef, ViewChild, ViewChildren, inject } from '@angular/core';
import { ChatPanelMessageComponent } from '../../parts/chat-panel-message/chat-panel-message.component';
import { FormsModule } from '@angular/forms';
import { CommonModule } from '@angular/common';
import { ActivatedRoute, NavigationEnd, Router, RouterModule } from '@angular/router';

import { MatIconModule } from '@angular/material/icon';
import { MatButtonModule } from '@angular/material/button';
import { MatFormFieldModule } from '@angular/material/form-field';
import { MatInputModule } from '@angular/material/input';
import { MatTooltipModule } from '@angular/material/tooltip';
import { MatSliderModule } from '@angular/material/slider';
import { MatMenuModule } from '@angular/material/menu';
import { MatDialog, MatDialogModule } from '@angular/material/dialog';
import { MatRadioModule } from '@angular/material/radio';
import { MatSelectModule } from '@angular/material/select';
import { MatDividerModule } from '@angular/material/divider';
import { MatCheckboxModule } from '@angular/material/checkbox';
import { MatProgressSpinnerModule } from '@angular/material/progress-spinner';

import { saveAs } from 'file-saver';

import { CachedContent, GPTModels, SafetyRating, safetyRatingLabelMap } from '../../models/models';
import { ChatContent, ChatInputArea, ChatService, CountTokensResponse } from '../../services/chat.service';
import { FileDropDirective } from '../../parts/file-drop.directive';
import { NgxIndexedDBService } from 'ngx-indexed-db';
import { Observable, tap, toArray } from 'rxjs';
import { DomUtils, safeConcatMap, safeForkJoin } from '../../utils/dom-utils';
import { DocTagComponent } from '../../parts/doc-tag/doc-tag.component';
import { ThreadDetailComponent } from '../../parts/thread-detail/thread-detail.component';
import { AuthService } from '../../services/auth.service';
import { DialogComponent } from '../../parts/dialog/dialog.component';
import { BaseEntity, ContentPart, ContentPartType, Message, MessageClusterType, MessageForView, MessageGroup, MessageGroupForView, MessageGroupType, MessageStatusType, Project, ProjectVisibility, Team, TeamType, Thread, ThreadGroup, ThreadGroupType, ThreadGroupVisibility, UUID } from '../../models/project-models';
import { GService } from '../../services/g.service';
import { UserMarkComponent } from "../../parts/user-mark/user-mark.component";
import { BulkRunSettingComponent, BulkRunSettingData } from '../../parts/bulk-run-setting/bulk-run-setting.component';
import { Utils } from '../../utils';
import { ParameterSettingDialogComponent } from '../../parts/parameter-setting-dialog/parameter-setting-dialog.component';
import { ChatPanelSystemComponent } from "../../parts/chat-panel-system/chat-panel-system.component";
import { ChatPanelBaseComponent } from '../../parts/chat-panel-base/chat-panel-base.component';
import { UserService } from '../../services/user.service';


@Component({
  selector: 'app-chat',
  standalone: true,
  imports: [
    CommonModule, FormsModule, RouterModule, FileDropDirective, DocTagComponent,
    MatButtonModule, MatIconModule, MatFormFieldModule, MatInputModule, MatTooltipModule,
    MatSliderModule, MatMenuModule, MatDialogModule, MatRadioModule, MatSelectModule,
    MatSnackBarModule, MatDividerModule, MatCheckboxModule, MatProgressSpinnerModule,
    UserMarkComponent,
    ChatPanelMessageComponent, ChatPanelSystemComponent,
  ],
  templateUrl: './chat.component.html',
  styleUrl: './chat.component.scss'
})
export class ChatComponent implements OnInit {

  // メッセージ表示ボックスのリスト
  @ViewChildren(ChatPanelMessageComponent)
  chatPanelList!: QueryList<ChatPanelMessageComponent>;

  // メッセージ表示ボックスのリスト
  @ViewChildren(ChatPanelSystemComponent)
  chatSystemPanelList!: QueryList<ChatPanelSystemComponent>;

  // チャット入力欄
  @ViewChild('textAreaElem', { static: false })
  textAreaElem!: ElementRef<HTMLTextAreaElement>;

  // チャット表示欄
  @ViewChild('textBodyElem', { static: false })
  textBodyElem!: ElementRef<HTMLDivElement>;

  @ViewChild(FileDropDirective, { static: false })
  appFileDrop?: FileDropDirective;

  // スレッドリスト
  threadGroupList: ThreadGroup[] = [];
  // 現在のスレッド
  selectedThreadGroup$: BehaviorSubject<ThreadGroup> = new BehaviorSubject<ThreadGroup>(null as any as ThreadGroup);
  // 現在のスレッド
  selectedThreadGroup!: ThreadGroup;
  // show
  messageGroupIdListMas: { [threadId: string]: string[] } = {};

  // メッセージ一覧のインデックス。メッセージグループの数が最大のスレッドのメッセージグループ数を取得して、その数だけインデックスを作る。
  indexList = Array.from({ length: 0 }, (_, i) => i);

  bitCounter = 0; // chatPanelにイベントを送るためだけのカウンタ

  // キャッシュ保持時間（1時間）
  cacheTtlInSeconds = 60 * 60;

  inputArea: ChatInputArea = this.generateInitalInputArea();

  selectedDanmen: string = '';

  aloneTeam!: Team;
  defaultProject!: Project;
  selectedProject!: Project;
  projectList: Project[] = [];
  teamMap: { [key: string]: Team } = {};

  placeholder = '';
  defaultPlaceholder = 'メッセージを入力...。Shift+Enterで改行。Ctrl+Enterで送信。Drag＆Drop、ファイル貼り付け。';
  chatStreamSubscriptionList: { [threadGroupId: string]: Subscription[] } = {};
  cacheMap: { [key: string]: CachedContent } = {};
  editNameThreadId: string = '';
  private timeoutId: any;
  bulkRunSetting: BulkRunSettingData = {
<<<<<<< HEAD
    mode: 'parallel',
=======
    mode: 'serial',
>>>>>>> f8ef1893
    promptTemplate: `ありがとうございます。\nでは次は"\${value}"をお願いします。`,
    contents: [],
    projectId: '',
  };

  // 画面インタラクション系
  allExpandCollapseFlag = true; // メッセージの枠を全部一気に開くか閉じるかのフラグ
  isCost = true;
  showThreadList = true; // スレッドリスト表示フラグ
  showInfo = true;
  sortType: number = 1;
  isLock = false;
  isThreadGroupLoading = false;
  tailRole = 'system';
  cost: number = 0;
  charCount: number = 0;
  tokenObj: CountTokensResponse = { totalTokens: 0, totalBillableCharacters: 0, text: 0, image: 0, audio: 0, video: 0 };

  readonly authService: AuthService = inject(AuthService);
  readonly chatService: ChatService = inject(ChatService);
  readonly projectService: ProjectService = inject(ProjectService);
  readonly teamService: TeamService = inject(TeamService);
  readonly threadService: ThreadService = inject(ThreadService);
  readonly messageService: MessageService = inject(MessageService);
  readonly fileManagerService: FileManagerService = inject(FileManagerService);
  readonly userService: UserService = inject(UserService);
  readonly dbService: NgxIndexedDBService = inject(NgxIndexedDBService);
  readonly dialog: MatDialog = inject(MatDialog);
  readonly router: Router = inject(Router);
  readonly activatedRoute: ActivatedRoute = inject(ActivatedRoute);
  readonly snackBar: MatSnackBar = inject(MatSnackBar);
  readonly g: GService = inject(GService);
  readonly cdr: ChangeDetectorRef = inject(ChangeDetectorRef);
  readonly ngZone: NgZone = inject(NgZone);

  ngOnInit(): void {
    of(0).pipe(
      switchMap(() => this.loadTeams()),
      switchMap(() => this.loadProjects()),
    ).subscribe(ret => {
      this.routerChangeHandler();
    });

    setInterval(() => {
      if (this.textAreaElem && this.textAreaElem.nativeElement) {
        // とりあえず毎秒高さ調整をしとく。
        DomUtils.textAreaHeighAdjust(this.textAreaElem.nativeElement);
      } else { }
    }, 1000);
  }

  changeModel(index: number): void { }
  // editChat(resDto: MessageGroup): void { }

  generateInitalInputArea(): ChatInputArea {
    return { role: 'user', content: [{ type: 'text', text: '' }], messageGroupId: '' };
  }

  openModelSetting() {
    // const settings = {
    //   model: this.selectedModel,
    //   temperature: this.temperature,
    //   maxTokens: this.maxTokens,
    //   topP: this.topP,
    //   frequencyPenalty: this.frequencyPenalty,
    //   presencePenalty: this.presencePenalty
    // };
    // console.log('モデル設定:', settings);
    // ここで、モデルを起動する処理を実行（APIコールなど）
    this.dialog.open(ParameterSettingDialogComponent, {
      data: {
        threadGroup: this.selectedThreadGroup,
      },
    }).afterClosed().subscribe((result: ThreadGroup) => {
      if (result) {
        // switchMap(() => safeForkJoin(
        //   this.selectedThreadGroup.threadList
        //     // 既存スレッドの場合は何もしないので除外する
        //     .filter(thread => !this.messageService.messageGroupList.find(messageGroup => messageGroup.threadId === thread.id))
        //     // 新規スレッドの場合は元スレッドをコピー
        //     .map(thread => this.messageService.cloneThreadDry(this.selectedThreadGroup.threadList[0], thread.id))
        // )),
        safeForkJoin(
          result.threadList
            // 既存スレッドの場合は何もしないので除外する
            .filter(thread => !this.messageGroupIdListMas[thread.id])
            // 新規スレッドの場合は元スレッドをコピー
            .map(thread => this.messageService.cloneThreadDry(this.selectedThreadGroup.threadList[0], thread.id))
        ).subscribe({
          next: resDto => {
            this.selectedThreadGroup = result;
            this.rebuildThreadGroup();
            this.onChange();
          },
          error: error => {
            console.error(error);
          },
        });
      } else {
        // キャンセルされた場合
      }
    });
  }

  routerChangeHandler(): void {
    this.activatedRoute.params.subscribe(params => {
      const { projectId, threadGroupId } = params as { projectId: string, threadGroupId: string };
      const project = this.projectList.find(project => project.id === projectId);

      if (this.selectedProject === project) {
        // プロジェクト変更なし
        if (this.selectedThreadGroup.id === threadGroupId) {
          // なんもしない。
        } else {
          this.threadGroupChangeHandler(project, this.threadGroupList, threadGroupId);
        }
      } else {
        // プロジェクト変更あり
        if (project) {
          this.selectedProject = project;
          // puroject指定がある場合、指定されたプロジェクトでスレッドリストを取得
          this.isThreadGroupLoading = true;
          this.loadThreadGroups(project).subscribe({
            next: threadGroupList => {
              this.isThreadGroupLoading = false;
              this.threadGroupChangeHandler(project, threadGroupList, threadGroupId);
            },
            error: error => {
              this.isThreadGroupLoading = false;
              console.error(error);
            },
          });
        } else {
          // guardが掛かってるのでnullになることはないはず。。
        }
      }
    });
  }

  presetInputList = [
    { label: "なし", text: "" },
    { label: "エラー<br/>解説", text: "以下のエラーについて、日本語で内容を解説してください。\n\n" },
    { label: "要約", text: "要約してください。\n\n" },
    { label: "和訳", text: "和訳してください。\n\n" },
    { label: "英訳", text: "英訳してください。\n\n" },
  ]

  selectPreset(preset: { label: string, text: string }): void {
    // // システムプロンプトに設定したいか？
    // this.selectedThreadGroup.threadList.forEach(thread => this.messageService.messageGroupMas[this.messageGroupIdListMas[thread.id][0]].messages[0].contents[0].text = preset.text);
    this.inputArea.content[0].text = preset.text;
    setTimeout(() => { this.textAreaElem.nativeElement.focus(); }, 100);
  }

  presetThreadList: Thread[] = [];
  loadPreset(index: number): void {
    this.selectedThreadGroup.threadList = this.selectedThreadGroup.threadList.slice(0, index);
    while (this.selectedThreadGroup.threadList.length < index) {
      this.selectedThreadGroup.threadList.push(this.presetThreadList[this.selectedThreadGroup.threadList.length - 1])
    }
    this.rebuildThreadGroup();
    setTimeout(() => { this.textAreaElem.nativeElement.focus(); }, 100);
  }

  threadGroupChangeHandler(project: Project, threadGroupList: ThreadGroup[], threadGroupId: string): void {
    let noSend = true;
    if (threadGroupId === 'new-thread') {
      this.messageService.clear(); // ストック情報を全消ししておく。
      // 新規スレッド作成
      this.selectedThreadGroup = this.threadService.genInitialThreadGroupEntity(this.selectedProject.id);
      this.selectedThreadGroup.threadList.forEach(thread => {
        const contentPart = this.messageService.initContentPart(genDummyId(), 'アシスタントAI');
        this.messageService.addSingleMessageGroupDry(thread.id, undefined, 'system', [contentPart]);
      });

      // presetスレッドようにスレッドコピーしておく。
      const baseThread = this.selectedThreadGroup.threadList[0];
      safeForkJoin([
        this.messageService.cloneThreadDry(baseThread),
        this.messageService.cloneThreadDry(baseThread),
      ]).subscribe({
        next: next => {
          (['gpt-4o', 'claude-3-5-sonnet-v2@20241022'] as GPTModels[]).forEach((model, index) => {
            next[index].inDto.args.model = model;
          });
          this.presetThreadList = next;
        }
      });

      this.rebuildThreadGroup();

      this.inputArea = this.generateInitalInputArea();
      // this.inputArea.previousMessageGroupId = lastMessage.id;
      this.cdr.detectChanges();
      setTimeout(() => { this.textAreaElem.nativeElement.focus(); }, 100);

      // ホーム画面からの遷移の場合は初期値を入れる
      if (this.g.share['home->chat'] && this.g.share['home->chat'].static) {
        // ホーム画面から：home->chat経由で初期値指定されているときは初期値入れる。
        const args = this.g.share['home->chat'];
        // this.messageClusterList.forEach(cluster => cluster[0].contents[0].text = args.static.systemPrompt);
        // this.messageList[0].contents[0].text = args.static.systemPrompt;
        this.placeholder = args.static.placeholder;
        this.selectedThreadGroup.threadList[0].inDto.args.model = args.model || this.selectedThreadGroup.threadList[0].inDto.args.model;
        if (args.static.label === '普通のAIチャット') {
          // home画面はドラッグアンドドロップに対応してないのでプレースホルダが異なる。
          this.placeholder = this.defaultPlaceholder;
        }
        if (args.files) {
          this.onFilesDropped(args.files);
        }
        if (args.userPrompt) {
          // 上流からユーザープロンプトが来てたらそのまま投げる。
          this.inputArea.content[0].text = args.userPrompt;
          if (args.files) {
            // ファイル付きの場合はアップロードが終わっていない可能性があるのでsendまではしない。
            this.onChange();
          } else {
            this.send().subscribe();
          }
        } else {
          this.onChange();
        }
        this.g.share['home->chat'] = {}; // 消す
      } else {
        this.onChange();
      }
    } else {
      // 
      if (this.selectedThreadGroup && this.selectedThreadGroup.id === threadGroupId) {
        // 既に選択中のスレッドが選択された場合は何もしない。
      } else {
        // 選択中のスレッドではない既存スレッドを選択
        // デフォルト系のロード完了。スレッドがあればそれを選択
        const threadGroup = threadGroupList.find(threadGroup => threadGroup.id === threadGroupId);
        if (threadGroup) {
          // ココがスレッド選択時の初回処理になるので、ここで初期化処理を行う。復帰とか。
          this.selectedThreadGroup = threadGroup;
          this.cdr.detectChanges();
          this.isThreadGroupLoading = true;

          // ちょっとご茶ついてるから直さないとダメかも。。cloneThreadDryの後に ).flat().flat().filter(message => message.contents.length === 0).map(message => this.messageService.getMessageContentParts(message)) はなんか違和感がある。
          this.messageService.initThreadGroup(threadGroup.id).pipe(
            switchMap(() => safeForkJoin(
              this.selectedThreadGroup.threadList
                // 既存スレッドの場合は何もしないので除外する
                .filter(thread => !this.messageService.messageGroupList.find(messageGroup => messageGroup.threadId === thread.id))
                // 新規スレッドの場合は元スレッドをコピー
                .map(thread => this.messageService.cloneThreadDry(this.selectedThreadGroup.threadList[0], thread.id))
            )),
            tap(resDto => {
              // console.log(resDto);
              this.rebuildThreadGroup();

              // 5件以上だったら末尾2件を開く。5件未満だったら全部開く。
              // this.allExpandCollapseFlag = this.messageList.length < 5;
              this.allExpandCollapseFlag = this.messageGroupIdListMas[this.selectedThreadGroup.threadList[0].id].length < 5;

              // スレッドオブジェクトとメッセージグループオブジェクトの不整合（複数スレッドのはずなのにメッセージグループが無いとか）が起きていても大丈夫なようにする。
            }),
            switchMap(resDto => safeForkJoin(
              this.selectedThreadGroup.threadList.map(thread => this.messageGroupIdListMas[thread.id]
                .slice().reverse().filter((messageGroupId, index) => index < 5)
                .map((messageGroupId, index) => this.messageService.messageGroupMas[messageGroupId].messages)
              ).flat().flat().filter(message => message.contents.length === 0).map(message => this.messageService.getMessageContentParts(message))
            )),
            tap(tapRes => {

              let isExist = false;
              // 実行中のメッセージがあったら復旧する
              Object.keys(this.messageGroupIdListMas).forEach(threadId => {
                this.messageGroupIdListMas[threadId].forEach(messageGroupId => {
                  if (this.messageService.messageGroupMas[messageGroupId]) {
                    const message = this.messageService.messageGroupMas[messageGroupId].messages[this.messageService.messageGroupMas[messageGroupId].messages.length - 1];
                    const resDto = this.chatService.getObserver(message.id);
                    if (resDto && resDto.observer) {
                      // 別ページから復帰した場合に再開する。
                      message.contents[0].text = resDto.text;
                      this.chatStreamSubscriptionList[threadGroup.id] = this.chatStreamSubscriptionList[threadGroup.id] || [];
                      this.chatStreamSubscriptionList[threadGroup.id].push(resDto.observer.subscribe(this.chatStreamHander(message)));
                      isExist = true;
                    } else { }
                  } else { }
                });
              });

              if (isExist) {
              } else {
                this.onChange();
              }
              this.isThreadGroupLoading = false;

              // 一番下まで下げる
              setTimeout(() => { DomUtils.scrollToBottomIfNeededSmooth(this.textBodyElem.nativeElement); }, 500);

              // this.router.navigate(['chat', this.selectedProject.id, thread.id], { relativeTo: this.activatedRoute });
              setTimeout(() => { this.textAreaElem.nativeElement.focus(); }, 100);

              document.title = `AI : ${this.selectedThreadGroup?.title || 'Ribbon UI'}`;
            }),
          ).subscribe({
            error: error => {
              this.isThreadGroupLoading = false;
              console.error(error);
            },
          });
        } else {
          this.clear();
          this.onChange();
        }
      }
    }
  }

  sortThreadGroup(threadGroupList: ThreadGroup[]): ThreadGroup[] {
    // 本来はlastUpdateでソートしたかったが、何故か時刻が更新されていないので。
    if (this.sortType === 1) {
      // 時刻順（新しい方が上に来る）
      threadGroupList.sort((a, b) => new Date(b.lastUpdate) < new Date(a.lastUpdate) ? -1 : 1);
    } else {
      // 名前順（Aが上に来る）
      threadGroupList.sort((a, b) => b.title < a.title ? 1 : -1);
    }
    return threadGroupList;
  }

  loadThreadGroups(project: Project): Observable<ThreadGroup[]> {
    return this.threadService.getThreadGroupList(project.id).pipe(tap(threadGroupList => {
      threadGroupList.forEach(threadGroup => {
        threadGroup.threadList.forEach(thread => {
          if (thread.inDto.args.cachedContent) {
            this.cacheMap[threadGroup.id] = thread.inDto.args.cachedContent;
          } else { }
        });
      });
      // ノーマルスレッドグループだけ持ってくる
      this.threadGroupList = this.sortThreadGroup(threadGroupList).filter(threadGroup => threadGroup.type === ThreadGroupType.Normal);
    }));
  }

  loadProjects(): Observable<Project[]> {
    return this.projectService.getProjectList().pipe(
      tap(projectList => {
        this.projectList = projectList;
        // guardが掛かっているので必ずある
        this.defaultProject = projectList.find(project => project.visibility === ProjectVisibility.Default) as Project;
      }));
  }

  loadTeams(): Observable<Team[]> {
    return this.teamService.getTeamList().pipe(
      tap(teamList => {
        // guardが掛かっているので必ずある
        this.aloneTeam = teamList.find(team => team.teamType === TeamType.Alone) as Team;
        this.teamMap = Object.fromEntries(teamList.map(team => [team.id, team]));
      })
    );
  }

  rebuildThreadGroup(): { [threadId: string]: string[] } {
    this.messageGroupIdListMas = this.messageService.rebuildThreadGroup(this.messageService.messageGroupMas);
    // 末尾のroleを取得
    const line = this.messageGroupIdListMas[this.selectedThreadGroup.threadList[0].id];
    this.tailRole = line[line.length - 1] ? this.messageService.messageGroupMas[line[line.length - 1]].role : 'system';
    // メッセージグループの数が最大のスレッドを探す
    const maxMessageGroupCount = Object.values(this.messageGroupIdListMas).map(messageGroupIdList => messageGroupIdList.length).reduce((a, b) => Math.max(a, b), 0);
    this.indexList = Array.from({ length: maxMessageGroupCount }, (_, i) => i);
    return this.messageGroupIdListMas;
  }

  createThreadGroup(): Observable<ThreadGroup> {
    return this.threadService.upsertThreadGroup(this.selectedProject.id, { title: '', description: '', visibility: ThreadGroupVisibility.Team, threadList: [] }).pipe(tap(threadGroup => {
      this.selectedThreadGroup = threadGroup;
      // this.inDto = this.selectedThreadGroup.inDto;
      this.threadGroupList.unshift(threadGroup);
      this.sortThreadGroup(this.threadGroupList);
    }));
  }

  saveThreadGroup(_orgThreadGroup: ThreadGroup): Observable<ThreadGroup> {
    const orgThreadGroup = Utils.clone(_orgThreadGroup);
    // 選択中スレッドを保存
    return this.threadService.upsertThreadGroup(this.selectedProject.id, _orgThreadGroup).pipe(tap(threadGroup => {
      if (orgThreadGroup.id.startsWith('dummy-')) {
        this.threadGroupList.unshift(threadGroup);
      } else { }
      // TODO 本当はここの反映はserviceでやりたいけど、サービスが割れてるからやりにくい。。
      threadGroup.threadList.forEach((thread, index) => {
        this.messageGroupIdListMas[orgThreadGroup.threadList[index].id].forEach(messageGroupId => {
          this.messageService.messageGroupMas[messageGroupId].threadId = thread.id;
        });
      });
      this.rebuildThreadGroup();
    }));
  }

  onFilesDropped(files: FullPathFile[]): Subscription {
    // 複数ファイルを纏めて追加したときは全部読み込み終わってからカウントする。
    this.tokenObj.totalTokens = -1;
    this.isLock = true;
    return this.fileManagerService
      .uploadFiles({ projectId: this.selectedProject.id, contents: files.map(file => ({ filePath: file.fullPath, base64Data: file.base64String, })) })
      .subscribe({
        next: next => {
          next.results.forEach(fileEntity => {
            this.inputArea.content.push({ type: 'file', fileId: fileEntity.id, text: fileEntity.fileName });
          });

          this.onChange();
          this.isLock = false;
        },
        error: error => {
          this.snackBar.open(`アップロードエラーです\n${JSON.stringify(error)}`, 'close', { duration: 30000 });
          this.isLock = false;
        },
      });
  }

  onFileSelected(event: any) {
    const items = (event.target as HTMLInputElement).files;
    this.fileManagerService.onFileOrFolderMultipleForInputTag(items as any).then((files: FullPathFile[]) => {
      this.onFilesDropped(files);
    });
  }

  openFileDialog(fileInput: HTMLInputElement) {
    fileInput.click();
  }

  calcCost(): number {
    const charCount = (this.tokenObj.text + this.tokenObj.image + this.tokenObj.audio + this.tokenObj.video);
    const isLarge = this.tokenObj.totalTokens > 128000 ? 2 : 0;
    // const cost = charCount / 1000 * this.chatService.priceMap[this.inDto.args.model || 'gemini-1.5-pro'].price[isLarge];
    const cost = this.selectedThreadGroup.threadList.map(thread => thread.inDto.args).reduce((prev, curr) => prev + charCount / 1000 * this.chatService.priceMap[curr.model || 'gemini-1.5-pro'].price[isLarge], 0);
    return cost;
  }

  renameThreadGroup($event: Event, threadGroup: ThreadGroup, flag: boolean, $index: number): void {
    if (flag) {
      this.editNameThreadId = threadGroup.id;
      // 遅延でフォーカスさせる
      setTimeout(() => (document.getElementById(`thread-title-${$index}`) as HTMLInputElement)?.select(), 100);
    } else {
      this.editNameThreadId = '';
      threadGroup.title = threadGroup.title || 'No title';
      this.saveThreadGroup(threadGroup).subscribe();
    }
  }

  /**
   * スレッドを保存、メッセージの組み立て。
   * トリガとなるメッセージIDを配信。
   * @returns トリガとなるmessageGroupIdの配列
   */
  saveAndBuildThread(): Observable<string[]> {
    // 初回送信なので、スレッドを作るところから動かす
    const threadGroup = (!this.selectedThreadGroup.id.startsWith('dummy-'))
      ? this.saveThreadGroup(this.selectedThreadGroup).pipe(
        // initialのメッセージオブジェクト群（主にシステムプロンプト）をDB登録
        switchMap(threadGroup =>
          safeForkJoin(threadGroup.threadList.map(thread =>
            // 複雑になってしまったけど、直列実行したい＋配列が空の時も動かしたいを実現するためにこんな感じになっている。
            this.messageGroupIdListMas[thread.id].filter(messageGroupId => messageGroupId.startsWith('dummy-')).length === 0
              ? of([])
              : from(this.messageGroupIdListMas[thread.id].filter(messageGroupId => messageGroupId.startsWith('dummy-')))
                .pipe(
                  concatMap(messageGroupId => this.messageService.upsertSingleMessageGroup(this.messageService.messageGroupMas[messageGroupId])),
                  toArray(),
                ),
          ).flat())
        ),
        // メッセージ状況を反映
        tap(upsertResponseList => this.rebuildThreadGroup()),
        // 後続で使うようにthreadに戻しておく
        map(upsertResponseList => this.selectedThreadGroup),
      )
      // 二回目以降はメタパラメータを保存するだけ。
      : this.saveThreadGroup(this.selectedThreadGroup).pipe( // 初回送信の場合は色々動かす。
        // selectedThreadに反映
        tap(threadGroup => {
          this.selectedThreadGroup = threadGroup;
          // // URL切替
          // this.router.navigate(['chat', this.selectedProject.id, threadGroup.id]);
        }),
        // initialのメッセージオブジェクト群（主にシステムプロンプト）をDB登録
        switchMap(threadGroup =>
          safeForkJoin(threadGroup.threadList.map(thread =>
            from(this.messageGroupIdListMas[thread.id])
              .pipe(concatMap(messageGroupId =>
                this.messageService.upsertSingleMessageGroup(this.messageService.messageGroupMas[messageGroupId])
              )),
          ).flat()),
        ),
        // メッセージ状況を反映
        tap(upsertResponseList => this.rebuildThreadGroup()),
        // 後続で使うようにthreadに戻しておく
        map(upsertResponseList => this.selectedThreadGroup),
      );
    return threadGroup.pipe(
      tap(threadGroup => {
        // 二回目以降だろうとタイトルが何も書かれていなかったら埋める。
        // タイトル自動設定ブロック
        if (threadGroup.title && threadGroup.title.trim() && threadGroup.title !== '　') {
          // タイトルが設定済みだったら何もしない
        } else {
          // タイトルが無かったら入力分からタイトルを作る。この処理は待つ必要が無いので投げっ放し。
          const presetText = this.messageService.messageGroupList.map(messageGroup => messageGroup.messages[0].contents.filter(content => content.type === 'text').map(content => content.text)).join('\n');
          const inputText = this.inputArea.content.filter(content => content.type === 'text').map(content => content.text).join('\n');
          const mergeText = `${presetText}\n${inputText}`.substring(0, 1024);
          this.chatService.chatCompletionObservableStreamNew({
            args: {
              max_tokens: 40,
              model: 'gemini-1.5-flash',
              messages: [
                {
                  role: 'user',
                  content: `この書き出しで始まるチャットにタイトルをつけてください。短く適当でいいです。タイトルだけを返してください。タイトル以外の説明などはつけてはいけません。\n\n\`\`\`markdown\n\n${mergeText}\n\`\`\``
                } as any
              ],
            },
          }).subscribe({
            next: next => {
              next.observer.pipe(tap(text => threadGroup.title += text), toArray()).subscribe({
                next: next => this.saveThreadGroup(threadGroup).subscribe()
              });
            },
          });
        }
      }),
      switchMap(threadGroup => {
        // 入力エリアに何も書かれていない場合はスルーして直前のmessageIdを返す。
        if (this.inputArea.content[0].type === 'text' && this.inputArea.content[0].text) {
          return safeForkJoin(threadGroup.threadList.map(thread => {
            const contents = this.inputArea.content.map(content => {
              const contentPart = this.messageService.initContentPart(genDummyId(), content.text);
              contentPart.type = content.type as ContentPartType;
              contentPart.text = content.text;
              contentPart.fileId = contentPart.type === 'file' ? (content as { fileId: string }).fileId : undefined;
              return contentPart;
            });
            return this.messageService.upsertSingleMessageGroup(
              this.messageService.initMessageGroup(
                thread.id,
                this.messageGroupIdListMas[thread.id][this.messageGroupIdListMas[thread.id].length - 1],
                this.inputArea.role,
                contents,
              )
            );
          })).pipe(
            map(upsertResponseList => {
              // 入力エリアをクリア
              this.inputArea = this.generateInitalInputArea();
              this.rebuildThreadGroup();
              setTimeout(() => {
                DomUtils.textAreaHeighAdjust(this.textAreaElem.nativeElement); // 高さ調整
                DomUtils.scrollToBottomIfNeededSmooth(this.textBodyElem.nativeElement); // 下端にスクロール
              }, 0);
              return upsertResponseList.map(messageGroup => messageGroup.id);
            }),
          );
        } else {
          // return of(this.messageList[this.messageList.length - 1].id); // 末尾にあるメッセージが発火トリガー
          return of(threadGroup.threadList.map(thread => this.messageGroupIdListMas[thread.id][this.messageGroupIdListMas[thread.id].length - 1])); // 末尾にあるメッセージが発火トリガー
        }
      }),
      // 発射準備完了。発射トリガーとなるメッセージIDを返す。とりあえずログ出力もしておく。
      tap(messageGroupId => console.log('Message ID before chat completion:', messageGroupId)),
    );
  }

  touchMessageGroupAndRebuild(messageGroup: MessageGroupForView): Observable<MessageGroup> {
    return (
      // ダミーの場合は一旦保存してからじゃないとタイムスタンプの意味ない。
      (messageGroup.threadId.startsWith('dummy-') || messageGroup.id.startsWith('dummy-'))
        ? from(this.messageGroupIdListMas[messageGroup.threadId]).pipe(concatMap(messageGroupId => this.messageService.upsertSingleMessageGroup(this.messageService.messageGroupMas[messageGroupId])))
        : of({})
    ).pipe(
      switchMap(_ => this.messageService.updateTimestamp('message-group', messageGroup.id)),
      map((res) => {
        // lastUpdateを更新
        messageGroup.lastUpdate = res.lastUpdate;
        this.rebuildThreadGroup();
        // this.onChange();
        return messageGroup;
      }),
    )
  }

  /**
   * 履歴の選択変更
   * @param group 
   * @param delta 
   */
  setSelect(group: MessageGroupForView, delta: number): void {
    group.selectedIndex += delta;
    const selectedMessageGroupId = this.messageService.nextMessageGroupId[group.id][group.selectedIndex];
    const messageGroup = this.messageService.messageGroupMas[selectedMessageGroupId];
    const ids = this.messageService.getTailMessageGroupIds(messageGroup);
    const newMessageGroup = this.messageService.messageGroupMas[ids[ids.length - 1]];
    // contentのキャッシュを取得
    newMessageGroup.messages.forEach(message => {
      message.status = MessageStatusType.Loading;
      this.messageService.getMessageContentParts(message).subscribe({
        next: contentParts => message.status = MessageStatusType.Loaded,
      })
    });
    this.touchMessageGroupAndRebuild(this.messageService.messageGroupMas[ids[ids.length - 1]]).subscribe();
  }

  /**
   * 推論開始トリガーを引く
   */
  send(type: 'threadGroup' | 'thread' | 'messageGroup' | 'message' = 'threadGroup', idList: string[] = []): Observable<{
    connectionId: string,
    streamId: string,
    messageGroupList: MessageGroup[],
  }[]> {
    let threadList: Thread[] = [];
    if (type === 'threadGroup') {
      // idListが空の場合は選択中のスレッドグループを使う
      const threadIdList = idList.length > 0
        ? idList.filter(id => this.threadGroupList.find(threadGroup => threadGroup.id === id))
        : this.selectedThreadGroup.threadList.map(thread => thread.id);
      threadList = this.selectedThreadGroup.threadList.filter(thread => threadIdList.includes(thread.id));
    } else if (type === 'messageGroup') {
      threadList = idList.map(id => this.selectedThreadGroup.threadList.find(thread => thread.id === this.messageService.messageGroupMas[id].threadId)).filter(thread => thread) as Thread[];
    } else {
      throw new Error('Not implemented');
    }

    for (const thread of threadList) {
      const tailMessageGroup = this.messageService.messageGroupMas[this.messageGroupIdListMas[thread.id][this.messageGroupIdListMas[thread.id].length - 1]];
      const modelName = thread.inDto.args.model || '';
      const model = this.chatService.priceMap[modelName];
      const args = thread.inDto.args;

      // バリデーションエラー
      if (!args.model) {
        throw new Error('Model is not set');
      } else if (this.tokenObj.totalTokens > model.maxInputTokens) {
        this.snackBar.open(`トークンサイズオーバーです。「${modelName}」への入力トークンは ${model.maxInputTokens}以下にしてください。`, 'close', { duration: 3000 });
        throw new Error(`トークンサイズオーバーです。「${modelName}」への入力トークンは ${model.maxInputTokens}以下にしてください。`);
      } else if (args.isGoogleSearch && !args.model.startsWith('gemini-1.5')) {
        this.snackBar.open(`Google検索統合は Gemini-1.5 系統以外では使えません。`, 'close', { duration: 3000 });
        args.isGoogleSearch = false;
        throw new Error(`Google search is not available for ${args.model}.`);
      } else if (tailMessageGroup.role === 'assistant' && this.inputArea.content[0].text.length === 0) {
        if (this.inputArea.content.length > 1) {
          this.snackBar.open(`ファイルだけでは送信できません。何かメッセージを入力してください。`, 'close', { duration: 3000 });
          throw new Error('ファイルだけでは送信できません。何かメッセージを入力してください。');
        } else {
          this.snackBar.open(`メッセージを入力してください。`, 'close', { duration: 3000 });
          // throw new Error('メッセージを入力してください。');
        }
      }

      // 継続系
      if (modelName.startsWith('claude-') && (thread.inDto.args.temperature || 0) > 1) {
        this.snackBar.open(`claude はtempertureを0～1.0の範囲で使ってください。`, 'close', { duration: 3000 });
        thread.inDto.args.temperature = 1;
      } else { }
      if ((this.messageGroupIdListMas[thread.id].length % 2) % 7 === 0 && this.tokenObj.totalTokens > 16384) {
        // 7問い合わせごとにアラート出す
        this.snackBar.open(`チャット内のやり取りが長引いてきました。話題が変わった際は左上の「新規チャット」から新規チャットを始めることをお勧めします。\n（チャットが長くなるとAIの回答精度が落ちていきます）`, 'close', { duration: 6000 });
      } else { }
    }

    this.isLock = true;

    // 初回送信後はプレースホルダをデフォルトのものに戻す。
    this.placeholder = this.defaultPlaceholder;

    // キャッシュ使う場合はキャッシュ期限をcacheTtlInSecondsまで伸ばす
    const inDto = this.selectedThreadGroup.threadList[0].inDto;
    if (this.selectedThreadGroup && inDto.args.cachedContent) {
      const expireTime = new Date(inDto.args.cachedContent.expireTime);
      const currentTime = new Date();
      const differenceInMilliseconds = expireTime.getTime() - currentTime.getTime();

      if (differenceInMilliseconds > this.cacheTtlInSeconds * 1000) {
        // If expire time is more than 10 minutes ahead, return it as is
      } else {
        // If expire time is within 10 minutes, update it to 10 minutes from now
        this.chatService.updateCacheByProjectModel(this.selectedThreadGroup.id, { ttl: { seconds: this.cacheTtlInSeconds, nanos: 0 } }).subscribe({
          next: next => {
            // console.log(next);
            // キャッシュ更新はDB側で登録済みなのでこっちはinDtoに入れるだけにする。
            // this.inDto.argsList[0].cachedContent = next;
            inDto.args.cachedContent = next;
          },
        });
      }
    } else { }

    return this.saveAndBuildThread().pipe(
      tap(() => {
        this.router.navigate(['chat', this.selectedProject.id, this.selectedThreadGroup.id]);
      }),
      switchMap(messageGroupIds =>
        safeForkJoin(messageGroupIds.filter(messageGroupId => {
          if (type === 'threadGroup') {
            return true;
          } else if (type === 'messageGroup') {
            return idList.includes(messageGroupId);
          } else {
            throw new Error('Not implemented');
          }
        }).map((messageGroupId, index) =>
          this.chatService.chatCompletionObservableStreamByProjectModel(this.selectedThreadGroup.threadList[index].inDto.args, 'messageGroup', messageGroupId)
            .pipe(tap(resDto => {
              // キャッシュを更新する
              // 初回の戻りを受けてからメッセージリストにオブジェクトを追加する。こうしないとエラーの時にもメッセージが残ってしまう。
              resDto.messageGroupList.forEach(messageGroup => {
                this.messageService.applyMessageGroup(messageGroup);
                this.chatStreamSubscriptionList[this.selectedThreadGroup.id] = this.chatStreamSubscriptionList[this.selectedThreadGroup.id] || [];
                messageGroup.messages.map(message => {
                  if (message.observer) {
                    this.chatStreamSubscriptionList[this.selectedThreadGroup.id].push(message.observer.subscribe(this.chatStreamHander(message)));
                    console.log(`Message ID before chat completion: ${message.id}`);
                  } else { }
                });
              });
            }))
        )).pipe(tap(text => {

          // メッセージID紐づけ。
          this.rebuildThreadGroup();

          // 入力ボックスのサイズを戻す。
          setTimeout(() => { this.textAreaElem.nativeElement.focus(); }, 100);
          setTimeout(() => {
            DomUtils.scrollToBottomIfNeededSmooth(this.textBodyElem.nativeElement); // 下端にスクロール
          }, 100);
        }))
      )
    );
  }

  /**
   * チャットのレスポンスストリームを捌くハンドラ
   * @param message 
   * @returns 
   */
  chatStreamHander(message: MessageForView): Partial<Observer<string>> | ((value: string) => void) {
    return {
      next: text => {
        message.contents[0].text += text;
        message.status = MessageStatusType.Editing;
        this.bitCounter++;
        DomUtils.scrollToBottomIfNeeded(this.textBodyElem.nativeElement);
      },
      error: error => {
        this.chatErrorHandler(error);
        this.chatAfterHandler(message); // observableはPromise.then/catch/finallyのfinallyとは違って、エラーになったらcompleteは呼ばれないので自分で呼ぶ。
      },
      complete: () => {
        this.chatAfterHandler(message);
      },
    }
  }

  /**
   * チャットのレスポンスストリームの終了を捌くハンドラ
   * @param message 
   * @returns 
   */
  chatAfterHandler(message: MessageForView): void {
    // this.を使っているのでスレッドグループ行き来したときに混ざってないか心配。。。
    delete this.chatStreamSubscriptionList[this.selectedThreadGroup.id];

    this.isLock = false;
    message.status = MessageStatusType.Loaded;
    message.label = message.contents.filter(content => content.type === 'text').map(content => content.text).join('\n').substring(0, 250);
    this.bulkNext();
    setTimeout(() => { this.textAreaElem.nativeElement.focus(); }, 100);
  }

  // エラーハンドラー
  chatErrorHandler(error: Error): void {
    // ERROR
    // 原因不明のエラーです
    // "ClientError: [VertexAI.ClientError]: got status: 429 Too Many Requests. {\"error\":{\"code\":429,\"message\":\"Resource exhausted. Please try again later. Please refer to https://cloud.google.com/vertex-ai/generative-ai/docs/quotas#error-code-429 for more details.\",\"status\":\"RESOURCE_EXHAUSTED\"}}"
    // "ClientError: [VertexAI.ClientError]: got status: 400 Bad Request. {\"error\":{\"code\":400,\"message\":\"The document has no pages.\",\"status\":\"INVALID_ARGUMENT\"}}"

    if (typeof error === 'string') {
      // TODO エラーになったらオブジェクトを戻す。
      try {
        const errObj = JSON.parse(error);
        if (errObj.candidate && Array.isArray(errObj.candidate.safetyRatings)) {
          const blocked = (errObj.candidate.safetyRatings as SafetyRating[]).find(rating => rating.blocked);
          if (blocked) {
            // alert(`このメッセージは安全性の理由でブロックされました。\n${blocked.category} （${safetyRatingLabelMap[blocked.category]}）\nprobability（該当度） ${blocked.probability} : ${blocked.probabilityScore}\nseverity（深刻度） ${blocked.severity} : ${blocked.severityScore}`);
            this.dialog.open(DialogComponent, { data: { title: 'ERROR', message: `このメッセージは安全性の理由でブロックされました。\n${blocked.category} （${safetyRatingLabelMap[blocked.category]}）\nprobability（該当度） ${blocked.probability} : ${blocked.probabilityScore}\nseverity（深刻度） ${blocked.severity} : ${blocked.severityScore}`, options: ['Close'] } });
          } else {
            throw new Error(error);
          }
        } else {
          throw new Error(error);
        }
      } catch (e) {
        const verteErrorHeader = 'ClientError: [VertexAI.ClientError]: ';
        if ((error as string).startsWith(verteErrorHeader)) {
        } else {

        }
        this.dialog.open(DialogComponent, { data: { title: 'ERROR', message: `原因不明のエラーです\n${JSON.stringify(error)}`, options: ['Close'] } });
      }
    } else {
      if ((error as any).status === 401) {
        // 認証エラー。インターセプターでログイン画面に飛ばすようにしているのでここでは何もしない。
        // this.dialog.open(DialogComponent, { data: { title: 'ERROR', message: `認証エラー: ${error.message}`, options: ['Close'] } });
        this.snackBar.open(`認証エラー: ${error.message}`, 'close', { duration: 3000 });
      } else {
        this.dialog.open(DialogComponent, { data: { title: 'ERROR', message: `原因不明のエラーです\n${JSON.stringify(error)}`, options: ['Close'] } });
      }
    }
  }

  /** チャット中断 */
  chatCancel(): void {
    if (this.chatStreamSubscriptionList[this.selectedThreadGroup.id]) {
      this.isLock = false;
      setTimeout(() => { this.textAreaElem.nativeElement.focus(); }, 100);
      this.chatStreamSubscriptionList[this.selectedThreadGroup.id].forEach(s => s.unsubscribe());
    } else {
    }
    delete this.chatStreamSubscriptionList[this.selectedThreadGroup.id];
  }

  onKeyDown($event: KeyboardEvent): void {
    if ($event.key === 'Enter') {
      if ($event.shiftKey) {
        this.onChange();
      } else if ($event.ctrlKey) {
        // TODO: 送信処理 danger
        this.send().subscribe();
      } else {
        this.onChange();
      }
    } else {
      // 最後のキー入力から1000秒後にonChangeが動くようにする。1000秒経たずにここに来たら前回のタイマーをキャンセルする
      clearTimeout(this.timeoutId);
      this.timeoutId = setTimeout(() => this.onChange(), 1000);
    }
  }

  onChange(): void {
    this.charCount = 0;
    this.tokenObj.totalTokens = -1;
    safeForkJoin(this.selectedThreadGroup.threadList.map(thread => {
      // console.log(this.messageGroupIdListMas[thread.id][this.messageGroupIdListMas[thread.id].length - 1]);
      const inDto: ChatInputArea[] = [];
      this.messageGroupIdListMas[thread.id].map(messageGroupId => {
        const messageGroup = this.messageService.messageGroupMas[messageGroupId];
        this.messageService.messageGroupMas[messageGroupId].messages.map(message => {
          inDto.push({
            role: messageGroup.role,
            messageGroupId: messageGroup.id,
            content: message.contents.filter(content => content.text).map(content => {
              return {
                type: content.type,
                text: content.text,
                fileId: content.fileId,
              } as ChatContent;
            }),
          });
        });
        if (this.inputArea.content[0].text) {
          inDto.push(this.inputArea);
        } else { }
      });
      // countTokensByProjectModel(inDto: ChatInputArea[], id: string = '', type: 'message' | 'messageGroup'): Observable<CountTokensResponse> {
      return this.chatService.countTokensByProjectModel(inDto, 'messageGroup', this.messageGroupIdListMas[thread.id][this.messageGroupIdListMas[thread.id].length - 1]);
    })).subscribe({
      next: next => {
        const tokenObj: CountTokensResponse = { totalTokens: 0, totalBillableCharacters: 0, text: 0, image: 0, audio: 0, video: 0 };
        next.forEach(res => {
          tokenObj.totalTokens += res.totalTokens;
          tokenObj.totalBillableCharacters = tokenObj.totalBillableCharacters || 0; // undefinedの場合があるので初期化
          tokenObj.totalBillableCharacters += res.totalBillableCharacters || 0;
          tokenObj.text += res.text;
          tokenObj.image += res.image;
          tokenObj.audio += res.audio;
          tokenObj.video += res.video;
        });
        this.tokenObj = tokenObj;
        this.cost = this.calcCost();;
      },
    });
    // textareaの縦幅更新。遅延打ちにしないとvalueが更新されていない。
    this.textAreaElem && setTimeout(() => { DomUtils.textAreaHeighAdjust(this.textAreaElem.nativeElement); }, 0);
  }

  contextCacheControl(threadGroup: ThreadGroup): void {
    if (threadGroup.threadList.length === 1) {
    } else {
      alert('複数スレッドモードでのキャッシュは未対応です。そのうち対応予定です。');
      return;
    }

    if (threadGroup) {
      // キャッシュがあれば削除する。本来はこっちの終了を待ってからキャッシュ作成を行うべきだが、キャッシュ削除はすぐ終わるのでここで並行処理している。
      safeForkJoin(threadGroup.threadList.filter(thread => thread.inDto.args.cachedContent).map(thread => {
        thread.inDto.args.cachedContent = undefined;
        // 全てのメッセージのキャッシュIDを削除する
        Object.values(this.messageGroupIdListMas).forEach(messageGroupIdList => messageGroupIdList.forEach(messageGroupId => this.messageService.messageGroupMas[messageGroupId].messages.forEach(message => message.cacheId = undefined)));
        return this.chatService.deleteCacheByProjectModel(threadGroup.id).pipe(
          switchMap(next => this.saveThreadGroup(threadGroup)),
        );
      })).subscribe({
        next: next => {
          if (next.length > 0) {
            this.snackBar.open(`キャッシュが削除されました。`, 'close', { duration: 3000 });
          } else { /** キャッシュ無し */ }
        },
      });
    } else {
      // スレッドナシの場合は継続
    }

    this.isLock = true;
    safeForkJoin(threadGroup.threadList.map(thread => {
      // 32768トークン以上ないとキャッシュ作成できない
      if (this.tokenObj.totalTokens < 32768) {
        const message = `コンテキストキャッシュを作るには 32,768 トークン以上必要です。\n現在 ${this.tokenObj.totalTokens} トークンしかありません。`;
        this.dialog.open(DialogComponent, { data: { title: 'alert', message, options: ['Close'] } });
        throw new Error(message);
      } else if (!threadGroup.threadList[0].inDto.args.model?.endsWith('-001') && !threadGroup.threadList[0].inDto.args.model?.endsWith('-002')) {
        const message = `コンテキストキャッシュは末尾が「-001」か「-002」となっているモデルでしか利用できません。\n -002系がおすすめです。`;
        this.dialog.open(DialogComponent, { data: { title: 'alert', message, options: ['Close'] } });
        throw new Error(message);
        // } else if (this.messageList.length === 0 || (!this.messageList.find(message => this.messageGroupMap[message.messageGroupId].role === 'user' && message.contents.find(content => content.type === 'text')) && !this.inputArea.contents[0].text.length)) {
      } else if (this.messageGroupIdListMas[thread.id].length === 0 || (!this.messageGroupIdListMas[thread.id].find(messageGroupId => this.messageService.messageGroupMas[messageGroupId].role === 'user' && this.messageService.messageGroupMas[messageGroupId].messages[0].contents.find(content => content.type === 'text'))) && !this.inputArea.content[0].text.length) {
        // ファイルだけだとダメ。テキスト入力が必須。
        const message = `コンテキストキャッシュはファイルだけでは作成できません。短くても必ずテキストメッセージを入力してください。`;
        this.dialog.open(DialogComponent, { data: { title: 'alert', message, options: ['Close'] } });
        throw new Error(message);
      }
      return this.saveAndBuildThread().pipe(switchMap(
        // トリガーを引く
        messageGroupId => this.chatService.createCacheByProjectModel(
          thread.inDto.args.model || '', messageGroupId[0], 'messageGroup',
          { ttl: { seconds: this.cacheTtlInSeconds, nanos: 0 } },
        )
      )).pipe(tap(next => {
        thread.inDto.args.cachedContent = next;
        if (this.selectedThreadGroup) {
          // this.cacheMap[this.selectedThreadGroup.id] = next;
          // TODO DANGER selectedThreadとinDto.argsが不一致になっている。これは致命的によくなさそう。。
          thread.inDto.args.cachedContent = next;
        }
        this.messageGroupIdListMas[thread.id].forEach(messageGroupId => this.messageService.messageGroupMas[messageGroupId].messages.forEach(message => message.cacheId = next.id));
      }));
    }))
      .pipe(switchMap(_ => this.saveThreadGroup(this.selectedThreadGroup)))
      .subscribe({
        next: next => {
          // this.messageList.forEach(message => message.cacheId = next.id);
          this.rebuildThreadGroup();
          this.onChange();
          this.isLock = false;
          this.snackBar.open(`メッセージがキャッシュされました。`, 'close', { duration: 3000 });
        },
        error: error => {
          this.snackBar.open(`ERROR: ${JSON.stringify(error)}`, 'close', { duration: 30000 });
          this.isLock = false;
        }
      });
  }

  // TODO ここは本来関数バインドでやるべきではない。1秒タイマーとかでやるべき。
  isCacheLive(threadGroup?: ThreadGroup): boolean {
    if (threadGroup) { } else { return false; }

    if (!threadGroup.threadList[0]) {
      console.log(threadGroup.title);
      console.log(threadGroup.threadList);
    } else {
      threadGroup.threadList[0].inDto.args.cachedContent = undefined;
    }

    const cache = threadGroup.threadList[0].inDto.args.cachedContent;
    const isLive = (cache && cache.expireTime && new Date(cache.expireTime) > new Date()) ? true : false;
    if (!isLive && cache) {
      if (threadGroup) {
        // 時間経過でキャッシュが有効期限切れになったら消しておく。
        if (!threadGroup.threadList[0]) {
          console.log(threadGroup.title);
          console.log(threadGroup.threadList);
        } else {
          threadGroup.threadList[0].inDto.args.cachedContent = undefined;
        }
        // thread.inDto.argsList[0].messages?.forEach(message => message.cacheId = undefined);
        // this.chatService.deleteCacheByProjectModel(this.selectedThreadGroup.id).subscribe({
        //   next: next => {
        //     this.save(this.selectedThreadGroup).subscribe(next => {
        //       this.rebuildMessageList(this.messageGroupListAll);
        //       this.onChange();
        //     });
        //   }
        // });
      } else { }
    } else { }
    return isLive;
  }

  toggleAllExpandCollapse(): void {
    this.allExpandCollapseFlag = !this.allExpandCollapseFlag;
    // this.chatSystemPanelList
    ([this.chatPanelList] as QueryList<ChatPanelBaseComponent>[])
      .forEach(chatList => {
        chatList.forEach(chat => {
          if (this.allExpandCollapseFlag) {
            chat.exPanel.open();
          } else {
            chat.exPanel.close();
          }
        });
      });
  }

  removeContent(content: ContentPart): void {
    this.messageService.deleteContentPart(content.id).pipe(
      tap(() => {
        const contents = this.messageService.messageMas[content.messageId].contents;
        contents.splice(contents.indexOf(content), 1);
        clearTimeout(this.timeoutId);
        this.timeoutId = setTimeout(() => this.onChange(), 500);
      }),
    ).subscribe();
  }

  removeMessage(message: MessageForView): void {
    // // あえてOutOfBoundsさせる
    // this.messageGroupMap[message.messageGroupId].selectedIndex = this.messageGroupMap[message.messageGroupId].messages.length;
    // if (this.messageGroupMap[message.messageGroupId].role === 'user') {
    //   if (this.messageGroupMap[message.messageGroupId].previousMessageId && this.selectedThreadGroup) {
    //     const prevMessage = this.messageMap[this.messageGroupMap[message.messageGroupId].previousMessageId || ''];
    //     this.messageService.updateTimestamp(this.selectedThreadGroup.id, prevMessage).subscribe({
    //       next: next => {
    //         // メッセージのタイムスタンプを更新するだけ。
    //         message.updatedAt = next.updatedAt;
    //         this.inputArea.messageGroupId = this.messageGroupMap[message.messageGroupId].id;
    //         this.rebuildMessageList();
    //         this.onChange();
    //       },
    //       error: error => {
    //         this.snackBar.open(`エラーが起きて削除できませんでした。`, 'close', { duration: 3000 });
    //       }
    //     });
    //   }
    // } else if (this.messageGroupMap[message.messageGroupId].role === 'assistant') {
    //   // assistantを削除するとはつまりリトライのこと
    //   this.rebuildMessageList();
    //   this.inputArea.contents[0].text = '';
    //   this.send();
    // } else if (this.messageGroupMap[message.messageGroupId].role === 'system') {
    //   // systemはchange相当
    // }
  }

  removeThread(targetThread: Thread): void {
    const threadGroup = this.selectedThreadGroup;
    const thread = threadGroup.threadList.find(_thread => _thread.id === targetThread.id);
    if (thread) {
      this.dialog.open(DialogComponent, { data: { title: '削除', message: `このスレッドを削除しますか？\n「${thread.inDto.args.model}」`, options: ['削除', 'キャンセル'] } }).afterClosed().subscribe({
        next: next => {
          if (next === 0) {
            threadGroup.threadList.splice(threadGroup.threadList.indexOf(thread), 1);
            if (thread.id.startsWith('dummy-')) {
              // ダミーの場合はAPIには送る必要が無い。
            } else {
              this.threadService.upsertThreadGroup(threadGroup.projectId, threadGroup).subscribe({
                next: next => {
                },
                error: error => {
                  this.snackBar.open(`エラーが起きて削除できませんでした。`, 'close', { duration: 3000 });
                },
              });
            }
          } else { /** 削除キャンセル */ }
        }
      });
    } else {
      // TODO 選択中のスレッドグループじゃないやつを消そうとしてる。現在はこれはエラー。
    }
  }

  removeMessageGroup(messageGroup: MessageGroupForView): void {
<<<<<<< HEAD
    if (messageGroup.role === 'system' || !messageGroup.previousMessageGroupId) {
      return;
    } else { }
=======
    // systemの削除はスレッドの削除として扱う。
    if (messageGroup.role === 'system' || !messageGroup.previousMessageGroupId) {
      const threadGroup = this.selectedThreadGroup;
      const thread = threadGroup.threadList.find(thread => thread.id === messageGroup.threadId);
      if (thread) {
        this.dialog.open(DialogComponent, { data: { title: '削除', message: `このスレッドを削除しますか？\n「${thread.inDto.args.model}」`, options: ['削除', 'キャンセル'] } }).afterClosed().subscribe({
          next: next => {
            if (next === 0) {
              threadGroup.threadList.splice(threadGroup.threadList.indexOf(thread), 1);
              if (thread.id.startsWith('dummy-')) {
                // ダミーの場合はAPIには送る必要が無い。
              } else {
                this.threadService.upsertThreadGroup(threadGroup.projectId, threadGroup).subscribe({
                  next: next => {
                  },
                  error: error => {
                    this.snackBar.open(`エラーが起きて削除できませんでした。`, 'close', { duration: 3000 });
                  },
                });
              }
            } else { /** 削除キャンセル */ }
          }
        });
      } else { }
      return;
    } else { }

>>>>>>> f8ef1893
    if (!this.messageService.messageGroupMas[messageGroup.previousMessageGroupId]) return;

    // あえてOutOfBoundsさせる
    messageGroup.selectedIndex = messageGroup.messages.length;

    const previousMessageGroup: MessageGroupForView = this.messageService.messageGroupMas[messageGroup.previousMessageGroupId];

    this.touchMessageGroupAndRebuild(previousMessageGroup).subscribe({
      next: next => {
        if (messageGroup.role === 'user') {
          this.inputArea.messageGroupId = previousMessageGroup.id;
        } else if (messageGroup.role === 'assistant') {
          // assistantを削除するとはつまりリトライのこと
          this.inputArea.content[0].text = '';
          if (messageGroup.previousMessageGroupId) {
            // リトライさせるのは一個前のメッセージグループ
            this.send('messageGroup', [messageGroup.previousMessageGroupId]).subscribe({});
          } else { }
        } else if (messageGroup.role === 'system') {
        }
      },
      error: error => {
        this.snackBar.open(`エラーが起きて削除できませんでした。`, 'close', { duration: 3000 });
      }
    });
  }

  editChat(messageGroup: MessageGroupForView): void {
    messageGroup.messages.forEach(message => {
      if (this.messageService.messageMas[message.id]) {
        // 既存メッセージそのままの場合。
      } else if (this.messageService.messageGroupMas[messageGroup.id]) {
        // 既存グループへの新メッセージ追加
        // this.inputArea.messageGroupId = '';
        this.textAreaElem.nativeElement.focus();
      } else {
        // 新規グループで新規メッセージ
        // ここはない？
      }
    });
    this.rebuildThreadGroup();
    this.onChange();
  }

  contentsDownload($event: MouseEvent, $index: number, threadGroup: ThreadGroup): void {
    this.messageService.downloadContent(threadGroup.id).subscribe({
      next: zip => {
        // ZIPファイルを生成し、ダウンロードする
        zip.generateAsync({ type: 'blob' }).then(content => {
          // Blobを利用してファイルをダウンロード
          saveAs(content, `ribbon-${Utils.formatDate(new Date(), 'yyyyMMddHHmmssSSS')}.zip`);
          // this.snackBar.open(`ダウンロードが完了しました。`, 'close', { duration: 1000 });
        });
      },
      error: error => {
        this.snackBar.open(error, 'close', { duration: 1000 });
      }
    });
  }

  removeThreadGroup($event: MouseEvent, $index: number, threadGroup: ThreadGroup): void {
    // this.stopPropagation($event);
    this.dialog.open(DialogComponent, { data: { title: 'チャット削除', message: `このチャットを削除しますか？\n「${threadGroup.title.replace(/\n/g, '')}」`, options: ['削除', 'キャンセル'] } }).afterClosed().subscribe({
      next: next => {
        if (next === 0) {
          this.threadService.deleteThreadGroup(threadGroup.id).subscribe({
            next: next => {
              this.threadGroupList.splice($index, 1)
              if (threadGroup.id === this.selectedThreadGroup.id) {
                this.clear();
              } else {
                this.sortThreadGroup(this.threadGroupList);
              }
            }
          });
        } else { /** 削除キャンセル */ }
      }
    });
  }

  sendThreadToProject(project: Project, threadGroup: ThreadGroup): void {

    const exec = (() => {
      this.threadService.moveThreadGroup(threadGroup.id, project.id).subscribe({
        next: next => {
          // スレッド移動後はスレッドグループを再読み込みする
          this.loadThreadGroups(this.selectedProject).subscribe({
            next: next => {
<<<<<<< HEAD
              if (threadGroup.id === this.selectedThreadGroup.id) {
                this.clear();
              } // 選択中のスレッドを移動した場合は選択解除
=======
              if (threadGroup === this.selectedThreadGroup) { this.clear(); } // 選択中のスレッドを移動した場合は選択解除
>>>>>>> f8ef1893
              this.snackBar.open(`チャットを移動しました。`, 'close', { duration: 3000 });
            },
          });
        },
        error: error => {
          console.error(error);
          this.snackBar.open(`更新エラーです。\n${JSON.stringify(error)}`, 'close', { duration: 30000 });
        }
      });
    }).bind(this);

    // if (thread === this.selectedThreadGroup) {
    //   this.snackBar.open(`使用中のスレッドは移動できません。}`, 'close', { duration: 30000 });
    //   return;
    // }

    const projectVisibility = (projet: Project) => {
      // 一人チームはDefaultと見做す。
      return project.visibility === ProjectVisibility.Team && this.teamMap[project.teamId].teamType === TeamType.Alone ? ProjectVisibility.Team : project.visibility;
    }

    if (projectVisibility(project) !== projectVisibility(this.selectedProject) || project.teamId !== this.selectedProject.teamId) {
      const table = {
        Default: '個人用デフォルト',
        Team: 'チーム',
        Login: 'ログインユーザー全員',
        Public: '無制限',
      }
      this.dialog.open(DialogComponent, { data: { title: 'Alert', message: `共有範囲の異なるプロジェクトに送ります。\n[${table[this.selectedProject.visibility]}]${this.selectedProject.label}->[${table[project.visibility]}]${project.label}\nよろしいですか？`, options: ['OK', 'キャンセル'] } }).afterClosed().subscribe({
        next: next => {
          if (next === 0) {
            exec();
          }
        }
      });
    } else {
      exec();
    }
  }

  openBulk(): void {
    if (this.bulkRunSetting.contents.length === 0) {
      this.bulkRunSetting.contents.push({ type: 'text', text: '', });
    } else { }

    if (this.inputArea.content[0].text) {
      // 一括実行するにはメッセージ入力エリアを空にしてください。
      this.dialog.open(DialogComponent, { data: { title: 'alert', message: `一括実行するにはメッセージ入力エリアを空にしてください。`, options: ['Close'] } });
    } else {
      // メッセージエリアに何も書かれていなかったら一括実行モーダル開く
      this.dialog.open(BulkRunSettingComponent, {
        data: {
          ...this.bulkRunSetting,
          projectId: this.selectedProject.id,
        }
      }).afterClosed().subscribe({
        next: (next: BulkRunSettingData) => {
          // モーダル閉じたら実行かける
          if (next && next.contents.length > 0) {
            this.bulkRunSetting = next;
            if (next.mode === 'serial') {
              // 直列実行
              this.bulkNext();
            } else {
              // 並列実行
              Object.keys(this.messageGroupIdListMas).map(threadId => {
                const tailMessageGroupId = this.messageGroupIdListMas[threadId][this.messageGroupIdListMas[threadId].length - 1];
                const messageGroup = this.messageService.initMessageGroup(threadId, tailMessageGroupId, 'user', []);
                messageGroup.previousMessageGroupId = tailMessageGroupId;
                messageGroup.messages = []; // ゴミmessageが作られているので消す
                next.contents.map((content, index) => {
                  const contents: ContentPart[] = [];
                  const message = this.messageService.initMessage(messageGroup.id, contents);
                  message.subSeq = index;
                  const text = next.promptTemplate.replace('${value}', content.text);
                  const contentPartText = this.messageService.initContentPart(message.id, text);
                  contentPartText.text = text;
                  contents.push(contentPartText);
                  if (content.type === 'text') {
                  } else if (content.type === 'file') {
                    const contentPartFile = this.messageService.initContentPart(message.id, content.text);
                    contentPartFile.type = content.type as ContentPartType;
                    contentPartFile.fileId = content.fileId;
                    contents.push(contentPartFile);
                  }
                  message.contents = contents;
                  messageGroup.messages.push(message);
                });
                return this.messageService.applyMessageGroup(messageGroup);
              })
              this.rebuildThreadGroup();
              this.send().subscribe();
              this.bulkRunSetting.contents = [];
            }
          } else {
            // キャンセル
          }
        }
      });
    }
  }

  bulkNext(): void {
    if (this.bulkRunSetting.contents.length > 0) {
      // 一括実行設定あり
      const content = this.bulkRunSetting.contents.shift();
      if (content) {
        this.inputArea.content[0].type = 'text';
        this.inputArea.content[0].text = this.bulkRunSetting.promptTemplate.replace('${value}', content.text);
        if (content.type === 'text') {
        } else if (content.type === 'file') {
          this.inputArea.content.push({ type: 'file', fileId: content.fileId, text: content.text });
        }
        this.send().subscribe();
      }
    } else { }
  }

  clear() {
    this.messageService.clear(); // ストック情報を全消ししておく。
    this.threadGroupChangeHandler(this.selectedProject, this.threadGroupList, 'new-thread');
    this.router.navigate(['/chat', this.selectedProject.id, 'new-thread']);
  }


  /** イベント伝播しないように止める */
  stopPropagation($event: Event): void {
    $event.stopImmediatePropagation();
    $event.preventDefault();
  }

  logout(): void {
    this.authService.logout();
    // this.router.navigate(['/login']);
  }
}
<|MERGE_RESOLUTION|>--- conflicted
+++ resolved
@@ -1,1474 +1,1446 @@
-import { MatSnackBar, MatSnackBarModule } from '@angular/material/snack-bar';
-import { FileEntity, FileManagerService, FileUploadContent, FullPathFile } from './../../services/file-manager.service';
-import { genDummyId, MessageService, ProjectService, TeamService, ThreadService } from './../../services/project.service';
-import { concatMap, from, map, mergeMap, of, Subscription, switchMap, Observer, BehaviorSubject, filter, defaultIfEmpty } from 'rxjs';
-import { ChangeDetectorRef, Component, ElementRef, NgZone, OnInit, QueryList, TemplateRef, ViewChild, ViewChildren, inject } from '@angular/core';
-import { ChatPanelMessageComponent } from '../../parts/chat-panel-message/chat-panel-message.component';
-import { FormsModule } from '@angular/forms';
-import { CommonModule } from '@angular/common';
-import { ActivatedRoute, NavigationEnd, Router, RouterModule } from '@angular/router';
-
-import { MatIconModule } from '@angular/material/icon';
-import { MatButtonModule } from '@angular/material/button';
-import { MatFormFieldModule } from '@angular/material/form-field';
-import { MatInputModule } from '@angular/material/input';
-import { MatTooltipModule } from '@angular/material/tooltip';
-import { MatSliderModule } from '@angular/material/slider';
-import { MatMenuModule } from '@angular/material/menu';
-import { MatDialog, MatDialogModule } from '@angular/material/dialog';
-import { MatRadioModule } from '@angular/material/radio';
-import { MatSelectModule } from '@angular/material/select';
-import { MatDividerModule } from '@angular/material/divider';
-import { MatCheckboxModule } from '@angular/material/checkbox';
-import { MatProgressSpinnerModule } from '@angular/material/progress-spinner';
-
-import { saveAs } from 'file-saver';
-
-import { CachedContent, GPTModels, SafetyRating, safetyRatingLabelMap } from '../../models/models';
-import { ChatContent, ChatInputArea, ChatService, CountTokensResponse } from '../../services/chat.service';
-import { FileDropDirective } from '../../parts/file-drop.directive';
-import { NgxIndexedDBService } from 'ngx-indexed-db';
-import { Observable, tap, toArray } from 'rxjs';
-import { DomUtils, safeConcatMap, safeForkJoin } from '../../utils/dom-utils';
-import { DocTagComponent } from '../../parts/doc-tag/doc-tag.component';
-import { ThreadDetailComponent } from '../../parts/thread-detail/thread-detail.component';
-import { AuthService } from '../../services/auth.service';
-import { DialogComponent } from '../../parts/dialog/dialog.component';
-import { BaseEntity, ContentPart, ContentPartType, Message, MessageClusterType, MessageForView, MessageGroup, MessageGroupForView, MessageGroupType, MessageStatusType, Project, ProjectVisibility, Team, TeamType, Thread, ThreadGroup, ThreadGroupType, ThreadGroupVisibility, UUID } from '../../models/project-models';
-import { GService } from '../../services/g.service';
-import { UserMarkComponent } from "../../parts/user-mark/user-mark.component";
-import { BulkRunSettingComponent, BulkRunSettingData } from '../../parts/bulk-run-setting/bulk-run-setting.component';
-import { Utils } from '../../utils';
-import { ParameterSettingDialogComponent } from '../../parts/parameter-setting-dialog/parameter-setting-dialog.component';
-import { ChatPanelSystemComponent } from "../../parts/chat-panel-system/chat-panel-system.component";
-import { ChatPanelBaseComponent } from '../../parts/chat-panel-base/chat-panel-base.component';
-import { UserService } from '../../services/user.service';
-
-
-@Component({
-  selector: 'app-chat',
-  standalone: true,
-  imports: [
-    CommonModule, FormsModule, RouterModule, FileDropDirective, DocTagComponent,
-    MatButtonModule, MatIconModule, MatFormFieldModule, MatInputModule, MatTooltipModule,
-    MatSliderModule, MatMenuModule, MatDialogModule, MatRadioModule, MatSelectModule,
-    MatSnackBarModule, MatDividerModule, MatCheckboxModule, MatProgressSpinnerModule,
-    UserMarkComponent,
-    ChatPanelMessageComponent, ChatPanelSystemComponent,
-  ],
-  templateUrl: './chat.component.html',
-  styleUrl: './chat.component.scss'
-})
-export class ChatComponent implements OnInit {
-
-  // メッセージ表示ボックスのリスト
-  @ViewChildren(ChatPanelMessageComponent)
-  chatPanelList!: QueryList<ChatPanelMessageComponent>;
-
-  // メッセージ表示ボックスのリスト
-  @ViewChildren(ChatPanelSystemComponent)
-  chatSystemPanelList!: QueryList<ChatPanelSystemComponent>;
-
-  // チャット入力欄
-  @ViewChild('textAreaElem', { static: false })
-  textAreaElem!: ElementRef<HTMLTextAreaElement>;
-
-  // チャット表示欄
-  @ViewChild('textBodyElem', { static: false })
-  textBodyElem!: ElementRef<HTMLDivElement>;
-
-  @ViewChild(FileDropDirective, { static: false })
-  appFileDrop?: FileDropDirective;
-
-  // スレッドリスト
-  threadGroupList: ThreadGroup[] = [];
-  // 現在のスレッド
-  selectedThreadGroup$: BehaviorSubject<ThreadGroup> = new BehaviorSubject<ThreadGroup>(null as any as ThreadGroup);
-  // 現在のスレッド
-  selectedThreadGroup!: ThreadGroup;
-  // show
-  messageGroupIdListMas: { [threadId: string]: string[] } = {};
-
-  // メッセージ一覧のインデックス。メッセージグループの数が最大のスレッドのメッセージグループ数を取得して、その数だけインデックスを作る。
-  indexList = Array.from({ length: 0 }, (_, i) => i);
-
-  bitCounter = 0; // chatPanelにイベントを送るためだけのカウンタ
-
-  // キャッシュ保持時間（1時間）
-  cacheTtlInSeconds = 60 * 60;
-
-  inputArea: ChatInputArea = this.generateInitalInputArea();
-
-  selectedDanmen: string = '';
-
-  aloneTeam!: Team;
-  defaultProject!: Project;
-  selectedProject!: Project;
-  projectList: Project[] = [];
-  teamMap: { [key: string]: Team } = {};
-
-  placeholder = '';
-  defaultPlaceholder = 'メッセージを入力...。Shift+Enterで改行。Ctrl+Enterで送信。Drag＆Drop、ファイル貼り付け。';
-  chatStreamSubscriptionList: { [threadGroupId: string]: Subscription[] } = {};
-  cacheMap: { [key: string]: CachedContent } = {};
-  editNameThreadId: string = '';
-  private timeoutId: any;
-  bulkRunSetting: BulkRunSettingData = {
-<<<<<<< HEAD
-    mode: 'parallel',
-=======
-    mode: 'serial',
->>>>>>> f8ef1893
-    promptTemplate: `ありがとうございます。\nでは次は"\${value}"をお願いします。`,
-    contents: [],
-    projectId: '',
-  };
-
-  // 画面インタラクション系
-  allExpandCollapseFlag = true; // メッセージの枠を全部一気に開くか閉じるかのフラグ
-  isCost = true;
-  showThreadList = true; // スレッドリスト表示フラグ
-  showInfo = true;
-  sortType: number = 1;
-  isLock = false;
-  isThreadGroupLoading = false;
-  tailRole = 'system';
-  cost: number = 0;
-  charCount: number = 0;
-  tokenObj: CountTokensResponse = { totalTokens: 0, totalBillableCharacters: 0, text: 0, image: 0, audio: 0, video: 0 };
-
-  readonly authService: AuthService = inject(AuthService);
-  readonly chatService: ChatService = inject(ChatService);
-  readonly projectService: ProjectService = inject(ProjectService);
-  readonly teamService: TeamService = inject(TeamService);
-  readonly threadService: ThreadService = inject(ThreadService);
-  readonly messageService: MessageService = inject(MessageService);
-  readonly fileManagerService: FileManagerService = inject(FileManagerService);
-  readonly userService: UserService = inject(UserService);
-  readonly dbService: NgxIndexedDBService = inject(NgxIndexedDBService);
-  readonly dialog: MatDialog = inject(MatDialog);
-  readonly router: Router = inject(Router);
-  readonly activatedRoute: ActivatedRoute = inject(ActivatedRoute);
-  readonly snackBar: MatSnackBar = inject(MatSnackBar);
-  readonly g: GService = inject(GService);
-  readonly cdr: ChangeDetectorRef = inject(ChangeDetectorRef);
-  readonly ngZone: NgZone = inject(NgZone);
-
-  ngOnInit(): void {
-    of(0).pipe(
-      switchMap(() => this.loadTeams()),
-      switchMap(() => this.loadProjects()),
-    ).subscribe(ret => {
-      this.routerChangeHandler();
-    });
-
-    setInterval(() => {
-      if (this.textAreaElem && this.textAreaElem.nativeElement) {
-        // とりあえず毎秒高さ調整をしとく。
-        DomUtils.textAreaHeighAdjust(this.textAreaElem.nativeElement);
-      } else { }
-    }, 1000);
-  }
-
-  changeModel(index: number): void { }
-  // editChat(resDto: MessageGroup): void { }
-
-  generateInitalInputArea(): ChatInputArea {
-    return { role: 'user', content: [{ type: 'text', text: '' }], messageGroupId: '' };
-  }
-
-  openModelSetting() {
-    // const settings = {
-    //   model: this.selectedModel,
-    //   temperature: this.temperature,
-    //   maxTokens: this.maxTokens,
-    //   topP: this.topP,
-    //   frequencyPenalty: this.frequencyPenalty,
-    //   presencePenalty: this.presencePenalty
-    // };
-    // console.log('モデル設定:', settings);
-    // ここで、モデルを起動する処理を実行（APIコールなど）
-    this.dialog.open(ParameterSettingDialogComponent, {
-      data: {
-        threadGroup: this.selectedThreadGroup,
-      },
-    }).afterClosed().subscribe((result: ThreadGroup) => {
-      if (result) {
-        // switchMap(() => safeForkJoin(
-        //   this.selectedThreadGroup.threadList
-        //     // 既存スレッドの場合は何もしないので除外する
-        //     .filter(thread => !this.messageService.messageGroupList.find(messageGroup => messageGroup.threadId === thread.id))
-        //     // 新規スレッドの場合は元スレッドをコピー
-        //     .map(thread => this.messageService.cloneThreadDry(this.selectedThreadGroup.threadList[0], thread.id))
-        // )),
-        safeForkJoin(
-          result.threadList
-            // 既存スレッドの場合は何もしないので除外する
-            .filter(thread => !this.messageGroupIdListMas[thread.id])
-            // 新規スレッドの場合は元スレッドをコピー
-            .map(thread => this.messageService.cloneThreadDry(this.selectedThreadGroup.threadList[0], thread.id))
-        ).subscribe({
-          next: resDto => {
-            this.selectedThreadGroup = result;
-            this.rebuildThreadGroup();
-            this.onChange();
-          },
-          error: error => {
-            console.error(error);
-          },
-        });
-      } else {
-        // キャンセルされた場合
-      }
-    });
-  }
-
-  routerChangeHandler(): void {
-    this.activatedRoute.params.subscribe(params => {
-      const { projectId, threadGroupId } = params as { projectId: string, threadGroupId: string };
-      const project = this.projectList.find(project => project.id === projectId);
-
-      if (this.selectedProject === project) {
-        // プロジェクト変更なし
-        if (this.selectedThreadGroup.id === threadGroupId) {
-          // なんもしない。
-        } else {
-          this.threadGroupChangeHandler(project, this.threadGroupList, threadGroupId);
-        }
-      } else {
-        // プロジェクト変更あり
-        if (project) {
-          this.selectedProject = project;
-          // puroject指定がある場合、指定されたプロジェクトでスレッドリストを取得
-          this.isThreadGroupLoading = true;
-          this.loadThreadGroups(project).subscribe({
-            next: threadGroupList => {
-              this.isThreadGroupLoading = false;
-              this.threadGroupChangeHandler(project, threadGroupList, threadGroupId);
-            },
-            error: error => {
-              this.isThreadGroupLoading = false;
-              console.error(error);
-            },
-          });
-        } else {
-          // guardが掛かってるのでnullになることはないはず。。
-        }
-      }
-    });
-  }
-
-  presetInputList = [
-    { label: "なし", text: "" },
-    { label: "エラー<br/>解説", text: "以下のエラーについて、日本語で内容を解説してください。\n\n" },
-    { label: "要約", text: "要約してください。\n\n" },
-    { label: "和訳", text: "和訳してください。\n\n" },
-    { label: "英訳", text: "英訳してください。\n\n" },
-  ]
-
-  selectPreset(preset: { label: string, text: string }): void {
-    // // システムプロンプトに設定したいか？
-    // this.selectedThreadGroup.threadList.forEach(thread => this.messageService.messageGroupMas[this.messageGroupIdListMas[thread.id][0]].messages[0].contents[0].text = preset.text);
-    this.inputArea.content[0].text = preset.text;
-    setTimeout(() => { this.textAreaElem.nativeElement.focus(); }, 100);
-  }
-
-  presetThreadList: Thread[] = [];
-  loadPreset(index: number): void {
-    this.selectedThreadGroup.threadList = this.selectedThreadGroup.threadList.slice(0, index);
-    while (this.selectedThreadGroup.threadList.length < index) {
-      this.selectedThreadGroup.threadList.push(this.presetThreadList[this.selectedThreadGroup.threadList.length - 1])
-    }
-    this.rebuildThreadGroup();
-    setTimeout(() => { this.textAreaElem.nativeElement.focus(); }, 100);
-  }
-
-  threadGroupChangeHandler(project: Project, threadGroupList: ThreadGroup[], threadGroupId: string): void {
-    let noSend = true;
-    if (threadGroupId === 'new-thread') {
-      this.messageService.clear(); // ストック情報を全消ししておく。
-      // 新規スレッド作成
-      this.selectedThreadGroup = this.threadService.genInitialThreadGroupEntity(this.selectedProject.id);
-      this.selectedThreadGroup.threadList.forEach(thread => {
-        const contentPart = this.messageService.initContentPart(genDummyId(), 'アシスタントAI');
-        this.messageService.addSingleMessageGroupDry(thread.id, undefined, 'system', [contentPart]);
-      });
-
-      // presetスレッドようにスレッドコピーしておく。
-      const baseThread = this.selectedThreadGroup.threadList[0];
-      safeForkJoin([
-        this.messageService.cloneThreadDry(baseThread),
-        this.messageService.cloneThreadDry(baseThread),
-      ]).subscribe({
-        next: next => {
-          (['gpt-4o', 'claude-3-5-sonnet-v2@20241022'] as GPTModels[]).forEach((model, index) => {
-            next[index].inDto.args.model = model;
-          });
-          this.presetThreadList = next;
-        }
-      });
-
-      this.rebuildThreadGroup();
-
-      this.inputArea = this.generateInitalInputArea();
-      // this.inputArea.previousMessageGroupId = lastMessage.id;
-      this.cdr.detectChanges();
-      setTimeout(() => { this.textAreaElem.nativeElement.focus(); }, 100);
-
-      // ホーム画面からの遷移の場合は初期値を入れる
-      if (this.g.share['home->chat'] && this.g.share['home->chat'].static) {
-        // ホーム画面から：home->chat経由で初期値指定されているときは初期値入れる。
-        const args = this.g.share['home->chat'];
-        // this.messageClusterList.forEach(cluster => cluster[0].contents[0].text = args.static.systemPrompt);
-        // this.messageList[0].contents[0].text = args.static.systemPrompt;
-        this.placeholder = args.static.placeholder;
-        this.selectedThreadGroup.threadList[0].inDto.args.model = args.model || this.selectedThreadGroup.threadList[0].inDto.args.model;
-        if (args.static.label === '普通のAIチャット') {
-          // home画面はドラッグアンドドロップに対応してないのでプレースホルダが異なる。
-          this.placeholder = this.defaultPlaceholder;
-        }
-        if (args.files) {
-          this.onFilesDropped(args.files);
-        }
-        if (args.userPrompt) {
-          // 上流からユーザープロンプトが来てたらそのまま投げる。
-          this.inputArea.content[0].text = args.userPrompt;
-          if (args.files) {
-            // ファイル付きの場合はアップロードが終わっていない可能性があるのでsendまではしない。
-            this.onChange();
-          } else {
-            this.send().subscribe();
-          }
-        } else {
-          this.onChange();
-        }
-        this.g.share['home->chat'] = {}; // 消す
-      } else {
-        this.onChange();
-      }
-    } else {
-      // 
-      if (this.selectedThreadGroup && this.selectedThreadGroup.id === threadGroupId) {
-        // 既に選択中のスレッドが選択された場合は何もしない。
-      } else {
-        // 選択中のスレッドではない既存スレッドを選択
-        // デフォルト系のロード完了。スレッドがあればそれを選択
-        const threadGroup = threadGroupList.find(threadGroup => threadGroup.id === threadGroupId);
-        if (threadGroup) {
-          // ココがスレッド選択時の初回処理になるので、ここで初期化処理を行う。復帰とか。
-          this.selectedThreadGroup = threadGroup;
-          this.cdr.detectChanges();
-          this.isThreadGroupLoading = true;
-
-          // ちょっとご茶ついてるから直さないとダメかも。。cloneThreadDryの後に ).flat().flat().filter(message => message.contents.length === 0).map(message => this.messageService.getMessageContentParts(message)) はなんか違和感がある。
-          this.messageService.initThreadGroup(threadGroup.id).pipe(
-            switchMap(() => safeForkJoin(
-              this.selectedThreadGroup.threadList
-                // 既存スレッドの場合は何もしないので除外する
-                .filter(thread => !this.messageService.messageGroupList.find(messageGroup => messageGroup.threadId === thread.id))
-                // 新規スレッドの場合は元スレッドをコピー
-                .map(thread => this.messageService.cloneThreadDry(this.selectedThreadGroup.threadList[0], thread.id))
-            )),
-            tap(resDto => {
-              // console.log(resDto);
-              this.rebuildThreadGroup();
-
-              // 5件以上だったら末尾2件を開く。5件未満だったら全部開く。
-              // this.allExpandCollapseFlag = this.messageList.length < 5;
-              this.allExpandCollapseFlag = this.messageGroupIdListMas[this.selectedThreadGroup.threadList[0].id].length < 5;
-
-              // スレッドオブジェクトとメッセージグループオブジェクトの不整合（複数スレッドのはずなのにメッセージグループが無いとか）が起きていても大丈夫なようにする。
-            }),
-            switchMap(resDto => safeForkJoin(
-              this.selectedThreadGroup.threadList.map(thread => this.messageGroupIdListMas[thread.id]
-                .slice().reverse().filter((messageGroupId, index) => index < 5)
-                .map((messageGroupId, index) => this.messageService.messageGroupMas[messageGroupId].messages)
-              ).flat().flat().filter(message => message.contents.length === 0).map(message => this.messageService.getMessageContentParts(message))
-            )),
-            tap(tapRes => {
-
-              let isExist = false;
-              // 実行中のメッセージがあったら復旧する
-              Object.keys(this.messageGroupIdListMas).forEach(threadId => {
-                this.messageGroupIdListMas[threadId].forEach(messageGroupId => {
-                  if (this.messageService.messageGroupMas[messageGroupId]) {
-                    const message = this.messageService.messageGroupMas[messageGroupId].messages[this.messageService.messageGroupMas[messageGroupId].messages.length - 1];
-                    const resDto = this.chatService.getObserver(message.id);
-                    if (resDto && resDto.observer) {
-                      // 別ページから復帰した場合に再開する。
-                      message.contents[0].text = resDto.text;
-                      this.chatStreamSubscriptionList[threadGroup.id] = this.chatStreamSubscriptionList[threadGroup.id] || [];
-                      this.chatStreamSubscriptionList[threadGroup.id].push(resDto.observer.subscribe(this.chatStreamHander(message)));
-                      isExist = true;
-                    } else { }
-                  } else { }
-                });
-              });
-
-              if (isExist) {
-              } else {
-                this.onChange();
-              }
-              this.isThreadGroupLoading = false;
-
-              // 一番下まで下げる
-              setTimeout(() => { DomUtils.scrollToBottomIfNeededSmooth(this.textBodyElem.nativeElement); }, 500);
-
-              // this.router.navigate(['chat', this.selectedProject.id, thread.id], { relativeTo: this.activatedRoute });
-              setTimeout(() => { this.textAreaElem.nativeElement.focus(); }, 100);
-
-              document.title = `AI : ${this.selectedThreadGroup?.title || 'Ribbon UI'}`;
-            }),
-          ).subscribe({
-            error: error => {
-              this.isThreadGroupLoading = false;
-              console.error(error);
-            },
-          });
-        } else {
-          this.clear();
-          this.onChange();
-        }
-      }
-    }
-  }
-
-  sortThreadGroup(threadGroupList: ThreadGroup[]): ThreadGroup[] {
-    // 本来はlastUpdateでソートしたかったが、何故か時刻が更新されていないので。
-    if (this.sortType === 1) {
-      // 時刻順（新しい方が上に来る）
-      threadGroupList.sort((a, b) => new Date(b.lastUpdate) < new Date(a.lastUpdate) ? -1 : 1);
-    } else {
-      // 名前順（Aが上に来る）
-      threadGroupList.sort((a, b) => b.title < a.title ? 1 : -1);
-    }
-    return threadGroupList;
-  }
-
-  loadThreadGroups(project: Project): Observable<ThreadGroup[]> {
-    return this.threadService.getThreadGroupList(project.id).pipe(tap(threadGroupList => {
-      threadGroupList.forEach(threadGroup => {
-        threadGroup.threadList.forEach(thread => {
-          if (thread.inDto.args.cachedContent) {
-            this.cacheMap[threadGroup.id] = thread.inDto.args.cachedContent;
-          } else { }
-        });
-      });
-      // ノーマルスレッドグループだけ持ってくる
-      this.threadGroupList = this.sortThreadGroup(threadGroupList).filter(threadGroup => threadGroup.type === ThreadGroupType.Normal);
-    }));
-  }
-
-  loadProjects(): Observable<Project[]> {
-    return this.projectService.getProjectList().pipe(
-      tap(projectList => {
-        this.projectList = projectList;
-        // guardが掛かっているので必ずある
-        this.defaultProject = projectList.find(project => project.visibility === ProjectVisibility.Default) as Project;
-      }));
-  }
-
-  loadTeams(): Observable<Team[]> {
-    return this.teamService.getTeamList().pipe(
-      tap(teamList => {
-        // guardが掛かっているので必ずある
-        this.aloneTeam = teamList.find(team => team.teamType === TeamType.Alone) as Team;
-        this.teamMap = Object.fromEntries(teamList.map(team => [team.id, team]));
-      })
-    );
-  }
-
-  rebuildThreadGroup(): { [threadId: string]: string[] } {
-    this.messageGroupIdListMas = this.messageService.rebuildThreadGroup(this.messageService.messageGroupMas);
-    // 末尾のroleを取得
-    const line = this.messageGroupIdListMas[this.selectedThreadGroup.threadList[0].id];
-    this.tailRole = line[line.length - 1] ? this.messageService.messageGroupMas[line[line.length - 1]].role : 'system';
-    // メッセージグループの数が最大のスレッドを探す
-    const maxMessageGroupCount = Object.values(this.messageGroupIdListMas).map(messageGroupIdList => messageGroupIdList.length).reduce((a, b) => Math.max(a, b), 0);
-    this.indexList = Array.from({ length: maxMessageGroupCount }, (_, i) => i);
-    return this.messageGroupIdListMas;
-  }
-
-  createThreadGroup(): Observable<ThreadGroup> {
-    return this.threadService.upsertThreadGroup(this.selectedProject.id, { title: '', description: '', visibility: ThreadGroupVisibility.Team, threadList: [] }).pipe(tap(threadGroup => {
-      this.selectedThreadGroup = threadGroup;
-      // this.inDto = this.selectedThreadGroup.inDto;
-      this.threadGroupList.unshift(threadGroup);
-      this.sortThreadGroup(this.threadGroupList);
-    }));
-  }
-
-  saveThreadGroup(_orgThreadGroup: ThreadGroup): Observable<ThreadGroup> {
-    const orgThreadGroup = Utils.clone(_orgThreadGroup);
-    // 選択中スレッドを保存
-    return this.threadService.upsertThreadGroup(this.selectedProject.id, _orgThreadGroup).pipe(tap(threadGroup => {
-      if (orgThreadGroup.id.startsWith('dummy-')) {
-        this.threadGroupList.unshift(threadGroup);
-      } else { }
-      // TODO 本当はここの反映はserviceでやりたいけど、サービスが割れてるからやりにくい。。
-      threadGroup.threadList.forEach((thread, index) => {
-        this.messageGroupIdListMas[orgThreadGroup.threadList[index].id].forEach(messageGroupId => {
-          this.messageService.messageGroupMas[messageGroupId].threadId = thread.id;
-        });
-      });
-      this.rebuildThreadGroup();
-    }));
-  }
-
-  onFilesDropped(files: FullPathFile[]): Subscription {
-    // 複数ファイルを纏めて追加したときは全部読み込み終わってからカウントする。
-    this.tokenObj.totalTokens = -1;
-    this.isLock = true;
-    return this.fileManagerService
-      .uploadFiles({ projectId: this.selectedProject.id, contents: files.map(file => ({ filePath: file.fullPath, base64Data: file.base64String, })) })
-      .subscribe({
-        next: next => {
-          next.results.forEach(fileEntity => {
-            this.inputArea.content.push({ type: 'file', fileId: fileEntity.id, text: fileEntity.fileName });
-          });
-
-          this.onChange();
-          this.isLock = false;
-        },
-        error: error => {
-          this.snackBar.open(`アップロードエラーです\n${JSON.stringify(error)}`, 'close', { duration: 30000 });
-          this.isLock = false;
-        },
-      });
-  }
-
-  onFileSelected(event: any) {
-    const items = (event.target as HTMLInputElement).files;
-    this.fileManagerService.onFileOrFolderMultipleForInputTag(items as any).then((files: FullPathFile[]) => {
-      this.onFilesDropped(files);
-    });
-  }
-
-  openFileDialog(fileInput: HTMLInputElement) {
-    fileInput.click();
-  }
-
-  calcCost(): number {
-    const charCount = (this.tokenObj.text + this.tokenObj.image + this.tokenObj.audio + this.tokenObj.video);
-    const isLarge = this.tokenObj.totalTokens > 128000 ? 2 : 0;
-    // const cost = charCount / 1000 * this.chatService.priceMap[this.inDto.args.model || 'gemini-1.5-pro'].price[isLarge];
-    const cost = this.selectedThreadGroup.threadList.map(thread => thread.inDto.args).reduce((prev, curr) => prev + charCount / 1000 * this.chatService.priceMap[curr.model || 'gemini-1.5-pro'].price[isLarge], 0);
-    return cost;
-  }
-
-  renameThreadGroup($event: Event, threadGroup: ThreadGroup, flag: boolean, $index: number): void {
-    if (flag) {
-      this.editNameThreadId = threadGroup.id;
-      // 遅延でフォーカスさせる
-      setTimeout(() => (document.getElementById(`thread-title-${$index}`) as HTMLInputElement)?.select(), 100);
-    } else {
-      this.editNameThreadId = '';
-      threadGroup.title = threadGroup.title || 'No title';
-      this.saveThreadGroup(threadGroup).subscribe();
-    }
-  }
-
-  /**
-   * スレッドを保存、メッセージの組み立て。
-   * トリガとなるメッセージIDを配信。
-   * @returns トリガとなるmessageGroupIdの配列
-   */
-  saveAndBuildThread(): Observable<string[]> {
-    // 初回送信なので、スレッドを作るところから動かす
-    const threadGroup = (!this.selectedThreadGroup.id.startsWith('dummy-'))
-      ? this.saveThreadGroup(this.selectedThreadGroup).pipe(
-        // initialのメッセージオブジェクト群（主にシステムプロンプト）をDB登録
-        switchMap(threadGroup =>
-          safeForkJoin(threadGroup.threadList.map(thread =>
-            // 複雑になってしまったけど、直列実行したい＋配列が空の時も動かしたいを実現するためにこんな感じになっている。
-            this.messageGroupIdListMas[thread.id].filter(messageGroupId => messageGroupId.startsWith('dummy-')).length === 0
-              ? of([])
-              : from(this.messageGroupIdListMas[thread.id].filter(messageGroupId => messageGroupId.startsWith('dummy-')))
-                .pipe(
-                  concatMap(messageGroupId => this.messageService.upsertSingleMessageGroup(this.messageService.messageGroupMas[messageGroupId])),
-                  toArray(),
-                ),
-          ).flat())
-        ),
-        // メッセージ状況を反映
-        tap(upsertResponseList => this.rebuildThreadGroup()),
-        // 後続で使うようにthreadに戻しておく
-        map(upsertResponseList => this.selectedThreadGroup),
-      )
-      // 二回目以降はメタパラメータを保存するだけ。
-      : this.saveThreadGroup(this.selectedThreadGroup).pipe( // 初回送信の場合は色々動かす。
-        // selectedThreadに反映
-        tap(threadGroup => {
-          this.selectedThreadGroup = threadGroup;
-          // // URL切替
-          // this.router.navigate(['chat', this.selectedProject.id, threadGroup.id]);
-        }),
-        // initialのメッセージオブジェクト群（主にシステムプロンプト）をDB登録
-        switchMap(threadGroup =>
-          safeForkJoin(threadGroup.threadList.map(thread =>
-            from(this.messageGroupIdListMas[thread.id])
-              .pipe(concatMap(messageGroupId =>
-                this.messageService.upsertSingleMessageGroup(this.messageService.messageGroupMas[messageGroupId])
-              )),
-          ).flat()),
-        ),
-        // メッセージ状況を反映
-        tap(upsertResponseList => this.rebuildThreadGroup()),
-        // 後続で使うようにthreadに戻しておく
-        map(upsertResponseList => this.selectedThreadGroup),
-      );
-    return threadGroup.pipe(
-      tap(threadGroup => {
-        // 二回目以降だろうとタイトルが何も書かれていなかったら埋める。
-        // タイトル自動設定ブロック
-        if (threadGroup.title && threadGroup.title.trim() && threadGroup.title !== '　') {
-          // タイトルが設定済みだったら何もしない
-        } else {
-          // タイトルが無かったら入力分からタイトルを作る。この処理は待つ必要が無いので投げっ放し。
-          const presetText = this.messageService.messageGroupList.map(messageGroup => messageGroup.messages[0].contents.filter(content => content.type === 'text').map(content => content.text)).join('\n');
-          const inputText = this.inputArea.content.filter(content => content.type === 'text').map(content => content.text).join('\n');
-          const mergeText = `${presetText}\n${inputText}`.substring(0, 1024);
-          this.chatService.chatCompletionObservableStreamNew({
-            args: {
-              max_tokens: 40,
-              model: 'gemini-1.5-flash',
-              messages: [
-                {
-                  role: 'user',
-                  content: `この書き出しで始まるチャットにタイトルをつけてください。短く適当でいいです。タイトルだけを返してください。タイトル以外の説明などはつけてはいけません。\n\n\`\`\`markdown\n\n${mergeText}\n\`\`\``
-                } as any
-              ],
-            },
-          }).subscribe({
-            next: next => {
-              next.observer.pipe(tap(text => threadGroup.title += text), toArray()).subscribe({
-                next: next => this.saveThreadGroup(threadGroup).subscribe()
-              });
-            },
-          });
-        }
-      }),
-      switchMap(threadGroup => {
-        // 入力エリアに何も書かれていない場合はスルーして直前のmessageIdを返す。
-        if (this.inputArea.content[0].type === 'text' && this.inputArea.content[0].text) {
-          return safeForkJoin(threadGroup.threadList.map(thread => {
-            const contents = this.inputArea.content.map(content => {
-              const contentPart = this.messageService.initContentPart(genDummyId(), content.text);
-              contentPart.type = content.type as ContentPartType;
-              contentPart.text = content.text;
-              contentPart.fileId = contentPart.type === 'file' ? (content as { fileId: string }).fileId : undefined;
-              return contentPart;
-            });
-            return this.messageService.upsertSingleMessageGroup(
-              this.messageService.initMessageGroup(
-                thread.id,
-                this.messageGroupIdListMas[thread.id][this.messageGroupIdListMas[thread.id].length - 1],
-                this.inputArea.role,
-                contents,
-              )
-            );
-          })).pipe(
-            map(upsertResponseList => {
-              // 入力エリアをクリア
-              this.inputArea = this.generateInitalInputArea();
-              this.rebuildThreadGroup();
-              setTimeout(() => {
-                DomUtils.textAreaHeighAdjust(this.textAreaElem.nativeElement); // 高さ調整
-                DomUtils.scrollToBottomIfNeededSmooth(this.textBodyElem.nativeElement); // 下端にスクロール
-              }, 0);
-              return upsertResponseList.map(messageGroup => messageGroup.id);
-            }),
-          );
-        } else {
-          // return of(this.messageList[this.messageList.length - 1].id); // 末尾にあるメッセージが発火トリガー
-          return of(threadGroup.threadList.map(thread => this.messageGroupIdListMas[thread.id][this.messageGroupIdListMas[thread.id].length - 1])); // 末尾にあるメッセージが発火トリガー
-        }
-      }),
-      // 発射準備完了。発射トリガーとなるメッセージIDを返す。とりあえずログ出力もしておく。
-      tap(messageGroupId => console.log('Message ID before chat completion:', messageGroupId)),
-    );
-  }
-
-  touchMessageGroupAndRebuild(messageGroup: MessageGroupForView): Observable<MessageGroup> {
-    return (
-      // ダミーの場合は一旦保存してからじゃないとタイムスタンプの意味ない。
-      (messageGroup.threadId.startsWith('dummy-') || messageGroup.id.startsWith('dummy-'))
-        ? from(this.messageGroupIdListMas[messageGroup.threadId]).pipe(concatMap(messageGroupId => this.messageService.upsertSingleMessageGroup(this.messageService.messageGroupMas[messageGroupId])))
-        : of({})
-    ).pipe(
-      switchMap(_ => this.messageService.updateTimestamp('message-group', messageGroup.id)),
-      map((res) => {
-        // lastUpdateを更新
-        messageGroup.lastUpdate = res.lastUpdate;
-        this.rebuildThreadGroup();
-        // this.onChange();
-        return messageGroup;
-      }),
-    )
-  }
-
-  /**
-   * 履歴の選択変更
-   * @param group 
-   * @param delta 
-   */
-  setSelect(group: MessageGroupForView, delta: number): void {
-    group.selectedIndex += delta;
-    const selectedMessageGroupId = this.messageService.nextMessageGroupId[group.id][group.selectedIndex];
-    const messageGroup = this.messageService.messageGroupMas[selectedMessageGroupId];
-    const ids = this.messageService.getTailMessageGroupIds(messageGroup);
-    const newMessageGroup = this.messageService.messageGroupMas[ids[ids.length - 1]];
-    // contentのキャッシュを取得
-    newMessageGroup.messages.forEach(message => {
-      message.status = MessageStatusType.Loading;
-      this.messageService.getMessageContentParts(message).subscribe({
-        next: contentParts => message.status = MessageStatusType.Loaded,
-      })
-    });
-    this.touchMessageGroupAndRebuild(this.messageService.messageGroupMas[ids[ids.length - 1]]).subscribe();
-  }
-
-  /**
-   * 推論開始トリガーを引く
-   */
-  send(type: 'threadGroup' | 'thread' | 'messageGroup' | 'message' = 'threadGroup', idList: string[] = []): Observable<{
-    connectionId: string,
-    streamId: string,
-    messageGroupList: MessageGroup[],
-  }[]> {
-    let threadList: Thread[] = [];
-    if (type === 'threadGroup') {
-      // idListが空の場合は選択中のスレッドグループを使う
-      const threadIdList = idList.length > 0
-        ? idList.filter(id => this.threadGroupList.find(threadGroup => threadGroup.id === id))
-        : this.selectedThreadGroup.threadList.map(thread => thread.id);
-      threadList = this.selectedThreadGroup.threadList.filter(thread => threadIdList.includes(thread.id));
-    } else if (type === 'messageGroup') {
-      threadList = idList.map(id => this.selectedThreadGroup.threadList.find(thread => thread.id === this.messageService.messageGroupMas[id].threadId)).filter(thread => thread) as Thread[];
-    } else {
-      throw new Error('Not implemented');
-    }
-
-    for (const thread of threadList) {
-      const tailMessageGroup = this.messageService.messageGroupMas[this.messageGroupIdListMas[thread.id][this.messageGroupIdListMas[thread.id].length - 1]];
-      const modelName = thread.inDto.args.model || '';
-      const model = this.chatService.priceMap[modelName];
-      const args = thread.inDto.args;
-
-      // バリデーションエラー
-      if (!args.model) {
-        throw new Error('Model is not set');
-      } else if (this.tokenObj.totalTokens > model.maxInputTokens) {
-        this.snackBar.open(`トークンサイズオーバーです。「${modelName}」への入力トークンは ${model.maxInputTokens}以下にしてください。`, 'close', { duration: 3000 });
-        throw new Error(`トークンサイズオーバーです。「${modelName}」への入力トークンは ${model.maxInputTokens}以下にしてください。`);
-      } else if (args.isGoogleSearch && !args.model.startsWith('gemini-1.5')) {
-        this.snackBar.open(`Google検索統合は Gemini-1.5 系統以外では使えません。`, 'close', { duration: 3000 });
-        args.isGoogleSearch = false;
-        throw new Error(`Google search is not available for ${args.model}.`);
-      } else if (tailMessageGroup.role === 'assistant' && this.inputArea.content[0].text.length === 0) {
-        if (this.inputArea.content.length > 1) {
-          this.snackBar.open(`ファイルだけでは送信できません。何かメッセージを入力してください。`, 'close', { duration: 3000 });
-          throw new Error('ファイルだけでは送信できません。何かメッセージを入力してください。');
-        } else {
-          this.snackBar.open(`メッセージを入力してください。`, 'close', { duration: 3000 });
-          // throw new Error('メッセージを入力してください。');
-        }
-      }
-
-      // 継続系
-      if (modelName.startsWith('claude-') && (thread.inDto.args.temperature || 0) > 1) {
-        this.snackBar.open(`claude はtempertureを0～1.0の範囲で使ってください。`, 'close', { duration: 3000 });
-        thread.inDto.args.temperature = 1;
-      } else { }
-      if ((this.messageGroupIdListMas[thread.id].length % 2) % 7 === 0 && this.tokenObj.totalTokens > 16384) {
-        // 7問い合わせごとにアラート出す
-        this.snackBar.open(`チャット内のやり取りが長引いてきました。話題が変わった際は左上の「新規チャット」から新規チャットを始めることをお勧めします。\n（チャットが長くなるとAIの回答精度が落ちていきます）`, 'close', { duration: 6000 });
-      } else { }
-    }
-
-    this.isLock = true;
-
-    // 初回送信後はプレースホルダをデフォルトのものに戻す。
-    this.placeholder = this.defaultPlaceholder;
-
-    // キャッシュ使う場合はキャッシュ期限をcacheTtlInSecondsまで伸ばす
-    const inDto = this.selectedThreadGroup.threadList[0].inDto;
-    if (this.selectedThreadGroup && inDto.args.cachedContent) {
-      const expireTime = new Date(inDto.args.cachedContent.expireTime);
-      const currentTime = new Date();
-      const differenceInMilliseconds = expireTime.getTime() - currentTime.getTime();
-
-      if (differenceInMilliseconds > this.cacheTtlInSeconds * 1000) {
-        // If expire time is more than 10 minutes ahead, return it as is
-      } else {
-        // If expire time is within 10 minutes, update it to 10 minutes from now
-        this.chatService.updateCacheByProjectModel(this.selectedThreadGroup.id, { ttl: { seconds: this.cacheTtlInSeconds, nanos: 0 } }).subscribe({
-          next: next => {
-            // console.log(next);
-            // キャッシュ更新はDB側で登録済みなのでこっちはinDtoに入れるだけにする。
-            // this.inDto.argsList[0].cachedContent = next;
-            inDto.args.cachedContent = next;
-          },
-        });
-      }
-    } else { }
-
-    return this.saveAndBuildThread().pipe(
-      tap(() => {
-        this.router.navigate(['chat', this.selectedProject.id, this.selectedThreadGroup.id]);
-      }),
-      switchMap(messageGroupIds =>
-        safeForkJoin(messageGroupIds.filter(messageGroupId => {
-          if (type === 'threadGroup') {
-            return true;
-          } else if (type === 'messageGroup') {
-            return idList.includes(messageGroupId);
-          } else {
-            throw new Error('Not implemented');
-          }
-        }).map((messageGroupId, index) =>
-          this.chatService.chatCompletionObservableStreamByProjectModel(this.selectedThreadGroup.threadList[index].inDto.args, 'messageGroup', messageGroupId)
-            .pipe(tap(resDto => {
-              // キャッシュを更新する
-              // 初回の戻りを受けてからメッセージリストにオブジェクトを追加する。こうしないとエラーの時にもメッセージが残ってしまう。
-              resDto.messageGroupList.forEach(messageGroup => {
-                this.messageService.applyMessageGroup(messageGroup);
-                this.chatStreamSubscriptionList[this.selectedThreadGroup.id] = this.chatStreamSubscriptionList[this.selectedThreadGroup.id] || [];
-                messageGroup.messages.map(message => {
-                  if (message.observer) {
-                    this.chatStreamSubscriptionList[this.selectedThreadGroup.id].push(message.observer.subscribe(this.chatStreamHander(message)));
-                    console.log(`Message ID before chat completion: ${message.id}`);
-                  } else { }
-                });
-              });
-            }))
-        )).pipe(tap(text => {
-
-          // メッセージID紐づけ。
-          this.rebuildThreadGroup();
-
-          // 入力ボックスのサイズを戻す。
-          setTimeout(() => { this.textAreaElem.nativeElement.focus(); }, 100);
-          setTimeout(() => {
-            DomUtils.scrollToBottomIfNeededSmooth(this.textBodyElem.nativeElement); // 下端にスクロール
-          }, 100);
-        }))
-      )
-    );
-  }
-
-  /**
-   * チャットのレスポンスストリームを捌くハンドラ
-   * @param message 
-   * @returns 
-   */
-  chatStreamHander(message: MessageForView): Partial<Observer<string>> | ((value: string) => void) {
-    return {
-      next: text => {
-        message.contents[0].text += text;
-        message.status = MessageStatusType.Editing;
-        this.bitCounter++;
-        DomUtils.scrollToBottomIfNeeded(this.textBodyElem.nativeElement);
-      },
-      error: error => {
-        this.chatErrorHandler(error);
-        this.chatAfterHandler(message); // observableはPromise.then/catch/finallyのfinallyとは違って、エラーになったらcompleteは呼ばれないので自分で呼ぶ。
-      },
-      complete: () => {
-        this.chatAfterHandler(message);
-      },
-    }
-  }
-
-  /**
-   * チャットのレスポンスストリームの終了を捌くハンドラ
-   * @param message 
-   * @returns 
-   */
-  chatAfterHandler(message: MessageForView): void {
-    // this.を使っているのでスレッドグループ行き来したときに混ざってないか心配。。。
-    delete this.chatStreamSubscriptionList[this.selectedThreadGroup.id];
-
-    this.isLock = false;
-    message.status = MessageStatusType.Loaded;
-    message.label = message.contents.filter(content => content.type === 'text').map(content => content.text).join('\n').substring(0, 250);
-    this.bulkNext();
-    setTimeout(() => { this.textAreaElem.nativeElement.focus(); }, 100);
-  }
-
-  // エラーハンドラー
-  chatErrorHandler(error: Error): void {
-    // ERROR
-    // 原因不明のエラーです
-    // "ClientError: [VertexAI.ClientError]: got status: 429 Too Many Requests. {\"error\":{\"code\":429,\"message\":\"Resource exhausted. Please try again later. Please refer to https://cloud.google.com/vertex-ai/generative-ai/docs/quotas#error-code-429 for more details.\",\"status\":\"RESOURCE_EXHAUSTED\"}}"
-    // "ClientError: [VertexAI.ClientError]: got status: 400 Bad Request. {\"error\":{\"code\":400,\"message\":\"The document has no pages.\",\"status\":\"INVALID_ARGUMENT\"}}"
-
-    if (typeof error === 'string') {
-      // TODO エラーになったらオブジェクトを戻す。
-      try {
-        const errObj = JSON.parse(error);
-        if (errObj.candidate && Array.isArray(errObj.candidate.safetyRatings)) {
-          const blocked = (errObj.candidate.safetyRatings as SafetyRating[]).find(rating => rating.blocked);
-          if (blocked) {
-            // alert(`このメッセージは安全性の理由でブロックされました。\n${blocked.category} （${safetyRatingLabelMap[blocked.category]}）\nprobability（該当度） ${blocked.probability} : ${blocked.probabilityScore}\nseverity（深刻度） ${blocked.severity} : ${blocked.severityScore}`);
-            this.dialog.open(DialogComponent, { data: { title: 'ERROR', message: `このメッセージは安全性の理由でブロックされました。\n${blocked.category} （${safetyRatingLabelMap[blocked.category]}）\nprobability（該当度） ${blocked.probability} : ${blocked.probabilityScore}\nseverity（深刻度） ${blocked.severity} : ${blocked.severityScore}`, options: ['Close'] } });
-          } else {
-            throw new Error(error);
-          }
-        } else {
-          throw new Error(error);
-        }
-      } catch (e) {
-        const verteErrorHeader = 'ClientError: [VertexAI.ClientError]: ';
-        if ((error as string).startsWith(verteErrorHeader)) {
-        } else {
-
-        }
-        this.dialog.open(DialogComponent, { data: { title: 'ERROR', message: `原因不明のエラーです\n${JSON.stringify(error)}`, options: ['Close'] } });
-      }
-    } else {
-      if ((error as any).status === 401) {
-        // 認証エラー。インターセプターでログイン画面に飛ばすようにしているのでここでは何もしない。
-        // this.dialog.open(DialogComponent, { data: { title: 'ERROR', message: `認証エラー: ${error.message}`, options: ['Close'] } });
-        this.snackBar.open(`認証エラー: ${error.message}`, 'close', { duration: 3000 });
-      } else {
-        this.dialog.open(DialogComponent, { data: { title: 'ERROR', message: `原因不明のエラーです\n${JSON.stringify(error)}`, options: ['Close'] } });
-      }
-    }
-  }
-
-  /** チャット中断 */
-  chatCancel(): void {
-    if (this.chatStreamSubscriptionList[this.selectedThreadGroup.id]) {
-      this.isLock = false;
-      setTimeout(() => { this.textAreaElem.nativeElement.focus(); }, 100);
-      this.chatStreamSubscriptionList[this.selectedThreadGroup.id].forEach(s => s.unsubscribe());
-    } else {
-    }
-    delete this.chatStreamSubscriptionList[this.selectedThreadGroup.id];
-  }
-
-  onKeyDown($event: KeyboardEvent): void {
-    if ($event.key === 'Enter') {
-      if ($event.shiftKey) {
-        this.onChange();
-      } else if ($event.ctrlKey) {
-        // TODO: 送信処理 danger
-        this.send().subscribe();
-      } else {
-        this.onChange();
-      }
-    } else {
-      // 最後のキー入力から1000秒後にonChangeが動くようにする。1000秒経たずにここに来たら前回のタイマーをキャンセルする
-      clearTimeout(this.timeoutId);
-      this.timeoutId = setTimeout(() => this.onChange(), 1000);
-    }
-  }
-
-  onChange(): void {
-    this.charCount = 0;
-    this.tokenObj.totalTokens = -1;
-    safeForkJoin(this.selectedThreadGroup.threadList.map(thread => {
-      // console.log(this.messageGroupIdListMas[thread.id][this.messageGroupIdListMas[thread.id].length - 1]);
-      const inDto: ChatInputArea[] = [];
-      this.messageGroupIdListMas[thread.id].map(messageGroupId => {
-        const messageGroup = this.messageService.messageGroupMas[messageGroupId];
-        this.messageService.messageGroupMas[messageGroupId].messages.map(message => {
-          inDto.push({
-            role: messageGroup.role,
-            messageGroupId: messageGroup.id,
-            content: message.contents.filter(content => content.text).map(content => {
-              return {
-                type: content.type,
-                text: content.text,
-                fileId: content.fileId,
-              } as ChatContent;
-            }),
-          });
-        });
-        if (this.inputArea.content[0].text) {
-          inDto.push(this.inputArea);
-        } else { }
-      });
-      // countTokensByProjectModel(inDto: ChatInputArea[], id: string = '', type: 'message' | 'messageGroup'): Observable<CountTokensResponse> {
-      return this.chatService.countTokensByProjectModel(inDto, 'messageGroup', this.messageGroupIdListMas[thread.id][this.messageGroupIdListMas[thread.id].length - 1]);
-    })).subscribe({
-      next: next => {
-        const tokenObj: CountTokensResponse = { totalTokens: 0, totalBillableCharacters: 0, text: 0, image: 0, audio: 0, video: 0 };
-        next.forEach(res => {
-          tokenObj.totalTokens += res.totalTokens;
-          tokenObj.totalBillableCharacters = tokenObj.totalBillableCharacters || 0; // undefinedの場合があるので初期化
-          tokenObj.totalBillableCharacters += res.totalBillableCharacters || 0;
-          tokenObj.text += res.text;
-          tokenObj.image += res.image;
-          tokenObj.audio += res.audio;
-          tokenObj.video += res.video;
-        });
-        this.tokenObj = tokenObj;
-        this.cost = this.calcCost();;
-      },
-    });
-    // textareaの縦幅更新。遅延打ちにしないとvalueが更新されていない。
-    this.textAreaElem && setTimeout(() => { DomUtils.textAreaHeighAdjust(this.textAreaElem.nativeElement); }, 0);
-  }
-
-  contextCacheControl(threadGroup: ThreadGroup): void {
-    if (threadGroup.threadList.length === 1) {
-    } else {
-      alert('複数スレッドモードでのキャッシュは未対応です。そのうち対応予定です。');
-      return;
-    }
-
-    if (threadGroup) {
-      // キャッシュがあれば削除する。本来はこっちの終了を待ってからキャッシュ作成を行うべきだが、キャッシュ削除はすぐ終わるのでここで並行処理している。
-      safeForkJoin(threadGroup.threadList.filter(thread => thread.inDto.args.cachedContent).map(thread => {
-        thread.inDto.args.cachedContent = undefined;
-        // 全てのメッセージのキャッシュIDを削除する
-        Object.values(this.messageGroupIdListMas).forEach(messageGroupIdList => messageGroupIdList.forEach(messageGroupId => this.messageService.messageGroupMas[messageGroupId].messages.forEach(message => message.cacheId = undefined)));
-        return this.chatService.deleteCacheByProjectModel(threadGroup.id).pipe(
-          switchMap(next => this.saveThreadGroup(threadGroup)),
-        );
-      })).subscribe({
-        next: next => {
-          if (next.length > 0) {
-            this.snackBar.open(`キャッシュが削除されました。`, 'close', { duration: 3000 });
-          } else { /** キャッシュ無し */ }
-        },
-      });
-    } else {
-      // スレッドナシの場合は継続
-    }
-
-    this.isLock = true;
-    safeForkJoin(threadGroup.threadList.map(thread => {
-      // 32768トークン以上ないとキャッシュ作成できない
-      if (this.tokenObj.totalTokens < 32768) {
-        const message = `コンテキストキャッシュを作るには 32,768 トークン以上必要です。\n現在 ${this.tokenObj.totalTokens} トークンしかありません。`;
-        this.dialog.open(DialogComponent, { data: { title: 'alert', message, options: ['Close'] } });
-        throw new Error(message);
-      } else if (!threadGroup.threadList[0].inDto.args.model?.endsWith('-001') && !threadGroup.threadList[0].inDto.args.model?.endsWith('-002')) {
-        const message = `コンテキストキャッシュは末尾が「-001」か「-002」となっているモデルでしか利用できません。\n -002系がおすすめです。`;
-        this.dialog.open(DialogComponent, { data: { title: 'alert', message, options: ['Close'] } });
-        throw new Error(message);
-        // } else if (this.messageList.length === 0 || (!this.messageList.find(message => this.messageGroupMap[message.messageGroupId].role === 'user' && message.contents.find(content => content.type === 'text')) && !this.inputArea.contents[0].text.length)) {
-      } else if (this.messageGroupIdListMas[thread.id].length === 0 || (!this.messageGroupIdListMas[thread.id].find(messageGroupId => this.messageService.messageGroupMas[messageGroupId].role === 'user' && this.messageService.messageGroupMas[messageGroupId].messages[0].contents.find(content => content.type === 'text'))) && !this.inputArea.content[0].text.length) {
-        // ファイルだけだとダメ。テキスト入力が必須。
-        const message = `コンテキストキャッシュはファイルだけでは作成できません。短くても必ずテキストメッセージを入力してください。`;
-        this.dialog.open(DialogComponent, { data: { title: 'alert', message, options: ['Close'] } });
-        throw new Error(message);
-      }
-      return this.saveAndBuildThread().pipe(switchMap(
-        // トリガーを引く
-        messageGroupId => this.chatService.createCacheByProjectModel(
-          thread.inDto.args.model || '', messageGroupId[0], 'messageGroup',
-          { ttl: { seconds: this.cacheTtlInSeconds, nanos: 0 } },
-        )
-      )).pipe(tap(next => {
-        thread.inDto.args.cachedContent = next;
-        if (this.selectedThreadGroup) {
-          // this.cacheMap[this.selectedThreadGroup.id] = next;
-          // TODO DANGER selectedThreadとinDto.argsが不一致になっている。これは致命的によくなさそう。。
-          thread.inDto.args.cachedContent = next;
-        }
-        this.messageGroupIdListMas[thread.id].forEach(messageGroupId => this.messageService.messageGroupMas[messageGroupId].messages.forEach(message => message.cacheId = next.id));
-      }));
-    }))
-      .pipe(switchMap(_ => this.saveThreadGroup(this.selectedThreadGroup)))
-      .subscribe({
-        next: next => {
-          // this.messageList.forEach(message => message.cacheId = next.id);
-          this.rebuildThreadGroup();
-          this.onChange();
-          this.isLock = false;
-          this.snackBar.open(`メッセージがキャッシュされました。`, 'close', { duration: 3000 });
-        },
-        error: error => {
-          this.snackBar.open(`ERROR: ${JSON.stringify(error)}`, 'close', { duration: 30000 });
-          this.isLock = false;
-        }
-      });
-  }
-
-  // TODO ここは本来関数バインドでやるべきではない。1秒タイマーとかでやるべき。
-  isCacheLive(threadGroup?: ThreadGroup): boolean {
-    if (threadGroup) { } else { return false; }
-
-    if (!threadGroup.threadList[0]) {
-      console.log(threadGroup.title);
-      console.log(threadGroup.threadList);
-    } else {
-      threadGroup.threadList[0].inDto.args.cachedContent = undefined;
-    }
-
-    const cache = threadGroup.threadList[0].inDto.args.cachedContent;
-    const isLive = (cache && cache.expireTime && new Date(cache.expireTime) > new Date()) ? true : false;
-    if (!isLive && cache) {
-      if (threadGroup) {
-        // 時間経過でキャッシュが有効期限切れになったら消しておく。
-        if (!threadGroup.threadList[0]) {
-          console.log(threadGroup.title);
-          console.log(threadGroup.threadList);
-        } else {
-          threadGroup.threadList[0].inDto.args.cachedContent = undefined;
-        }
-        // thread.inDto.argsList[0].messages?.forEach(message => message.cacheId = undefined);
-        // this.chatService.deleteCacheByProjectModel(this.selectedThreadGroup.id).subscribe({
-        //   next: next => {
-        //     this.save(this.selectedThreadGroup).subscribe(next => {
-        //       this.rebuildMessageList(this.messageGroupListAll);
-        //       this.onChange();
-        //     });
-        //   }
-        // });
-      } else { }
-    } else { }
-    return isLive;
-  }
-
-  toggleAllExpandCollapse(): void {
-    this.allExpandCollapseFlag = !this.allExpandCollapseFlag;
-    // this.chatSystemPanelList
-    ([this.chatPanelList] as QueryList<ChatPanelBaseComponent>[])
-      .forEach(chatList => {
-        chatList.forEach(chat => {
-          if (this.allExpandCollapseFlag) {
-            chat.exPanel.open();
-          } else {
-            chat.exPanel.close();
-          }
-        });
-      });
-  }
-
-  removeContent(content: ContentPart): void {
-    this.messageService.deleteContentPart(content.id).pipe(
-      tap(() => {
-        const contents = this.messageService.messageMas[content.messageId].contents;
-        contents.splice(contents.indexOf(content), 1);
-        clearTimeout(this.timeoutId);
-        this.timeoutId = setTimeout(() => this.onChange(), 500);
-      }),
-    ).subscribe();
-  }
-
-  removeMessage(message: MessageForView): void {
-    // // あえてOutOfBoundsさせる
-    // this.messageGroupMap[message.messageGroupId].selectedIndex = this.messageGroupMap[message.messageGroupId].messages.length;
-    // if (this.messageGroupMap[message.messageGroupId].role === 'user') {
-    //   if (this.messageGroupMap[message.messageGroupId].previousMessageId && this.selectedThreadGroup) {
-    //     const prevMessage = this.messageMap[this.messageGroupMap[message.messageGroupId].previousMessageId || ''];
-    //     this.messageService.updateTimestamp(this.selectedThreadGroup.id, prevMessage).subscribe({
-    //       next: next => {
-    //         // メッセージのタイムスタンプを更新するだけ。
-    //         message.updatedAt = next.updatedAt;
-    //         this.inputArea.messageGroupId = this.messageGroupMap[message.messageGroupId].id;
-    //         this.rebuildMessageList();
-    //         this.onChange();
-    //       },
-    //       error: error => {
-    //         this.snackBar.open(`エラーが起きて削除できませんでした。`, 'close', { duration: 3000 });
-    //       }
-    //     });
-    //   }
-    // } else if (this.messageGroupMap[message.messageGroupId].role === 'assistant') {
-    //   // assistantを削除するとはつまりリトライのこと
-    //   this.rebuildMessageList();
-    //   this.inputArea.contents[0].text = '';
-    //   this.send();
-    // } else if (this.messageGroupMap[message.messageGroupId].role === 'system') {
-    //   // systemはchange相当
-    // }
-  }
-
-  removeThread(targetThread: Thread): void {
-    const threadGroup = this.selectedThreadGroup;
-    const thread = threadGroup.threadList.find(_thread => _thread.id === targetThread.id);
-    if (thread) {
-      this.dialog.open(DialogComponent, { data: { title: '削除', message: `このスレッドを削除しますか？\n「${thread.inDto.args.model}」`, options: ['削除', 'キャンセル'] } }).afterClosed().subscribe({
-        next: next => {
-          if (next === 0) {
-            threadGroup.threadList.splice(threadGroup.threadList.indexOf(thread), 1);
-            if (thread.id.startsWith('dummy-')) {
-              // ダミーの場合はAPIには送る必要が無い。
-            } else {
-              this.threadService.upsertThreadGroup(threadGroup.projectId, threadGroup).subscribe({
-                next: next => {
-                },
-                error: error => {
-                  this.snackBar.open(`エラーが起きて削除できませんでした。`, 'close', { duration: 3000 });
-                },
-              });
-            }
-          } else { /** 削除キャンセル */ }
-        }
-      });
-    } else {
-      // TODO 選択中のスレッドグループじゃないやつを消そうとしてる。現在はこれはエラー。
-    }
-  }
-
-  removeMessageGroup(messageGroup: MessageGroupForView): void {
-<<<<<<< HEAD
-    if (messageGroup.role === 'system' || !messageGroup.previousMessageGroupId) {
-      return;
-    } else { }
-=======
-    // systemの削除はスレッドの削除として扱う。
-    if (messageGroup.role === 'system' || !messageGroup.previousMessageGroupId) {
-      const threadGroup = this.selectedThreadGroup;
-      const thread = threadGroup.threadList.find(thread => thread.id === messageGroup.threadId);
-      if (thread) {
-        this.dialog.open(DialogComponent, { data: { title: '削除', message: `このスレッドを削除しますか？\n「${thread.inDto.args.model}」`, options: ['削除', 'キャンセル'] } }).afterClosed().subscribe({
-          next: next => {
-            if (next === 0) {
-              threadGroup.threadList.splice(threadGroup.threadList.indexOf(thread), 1);
-              if (thread.id.startsWith('dummy-')) {
-                // ダミーの場合はAPIには送る必要が無い。
-              } else {
-                this.threadService.upsertThreadGroup(threadGroup.projectId, threadGroup).subscribe({
-                  next: next => {
-                  },
-                  error: error => {
-                    this.snackBar.open(`エラーが起きて削除できませんでした。`, 'close', { duration: 3000 });
-                  },
-                });
-              }
-            } else { /** 削除キャンセル */ }
-          }
-        });
-      } else { }
-      return;
-    } else { }
-
->>>>>>> f8ef1893
-    if (!this.messageService.messageGroupMas[messageGroup.previousMessageGroupId]) return;
-
-    // あえてOutOfBoundsさせる
-    messageGroup.selectedIndex = messageGroup.messages.length;
-
-    const previousMessageGroup: MessageGroupForView = this.messageService.messageGroupMas[messageGroup.previousMessageGroupId];
-
-    this.touchMessageGroupAndRebuild(previousMessageGroup).subscribe({
-      next: next => {
-        if (messageGroup.role === 'user') {
-          this.inputArea.messageGroupId = previousMessageGroup.id;
-        } else if (messageGroup.role === 'assistant') {
-          // assistantを削除するとはつまりリトライのこと
-          this.inputArea.content[0].text = '';
-          if (messageGroup.previousMessageGroupId) {
-            // リトライさせるのは一個前のメッセージグループ
-            this.send('messageGroup', [messageGroup.previousMessageGroupId]).subscribe({});
-          } else { }
-        } else if (messageGroup.role === 'system') {
-        }
-      },
-      error: error => {
-        this.snackBar.open(`エラーが起きて削除できませんでした。`, 'close', { duration: 3000 });
-      }
-    });
-  }
-
-  editChat(messageGroup: MessageGroupForView): void {
-    messageGroup.messages.forEach(message => {
-      if (this.messageService.messageMas[message.id]) {
-        // 既存メッセージそのままの場合。
-      } else if (this.messageService.messageGroupMas[messageGroup.id]) {
-        // 既存グループへの新メッセージ追加
-        // this.inputArea.messageGroupId = '';
-        this.textAreaElem.nativeElement.focus();
-      } else {
-        // 新規グループで新規メッセージ
-        // ここはない？
-      }
-    });
-    this.rebuildThreadGroup();
-    this.onChange();
-  }
-
-  contentsDownload($event: MouseEvent, $index: number, threadGroup: ThreadGroup): void {
-    this.messageService.downloadContent(threadGroup.id).subscribe({
-      next: zip => {
-        // ZIPファイルを生成し、ダウンロードする
-        zip.generateAsync({ type: 'blob' }).then(content => {
-          // Blobを利用してファイルをダウンロード
-          saveAs(content, `ribbon-${Utils.formatDate(new Date(), 'yyyyMMddHHmmssSSS')}.zip`);
-          // this.snackBar.open(`ダウンロードが完了しました。`, 'close', { duration: 1000 });
-        });
-      },
-      error: error => {
-        this.snackBar.open(error, 'close', { duration: 1000 });
-      }
-    });
-  }
-
-  removeThreadGroup($event: MouseEvent, $index: number, threadGroup: ThreadGroup): void {
-    // this.stopPropagation($event);
-    this.dialog.open(DialogComponent, { data: { title: 'チャット削除', message: `このチャットを削除しますか？\n「${threadGroup.title.replace(/\n/g, '')}」`, options: ['削除', 'キャンセル'] } }).afterClosed().subscribe({
-      next: next => {
-        if (next === 0) {
-          this.threadService.deleteThreadGroup(threadGroup.id).subscribe({
-            next: next => {
-              this.threadGroupList.splice($index, 1)
-              if (threadGroup.id === this.selectedThreadGroup.id) {
-                this.clear();
-              } else {
-                this.sortThreadGroup(this.threadGroupList);
-              }
-            }
-          });
-        } else { /** 削除キャンセル */ }
-      }
-    });
-  }
-
-  sendThreadToProject(project: Project, threadGroup: ThreadGroup): void {
-
-    const exec = (() => {
-      this.threadService.moveThreadGroup(threadGroup.id, project.id).subscribe({
-        next: next => {
-          // スレッド移動後はスレッドグループを再読み込みする
-          this.loadThreadGroups(this.selectedProject).subscribe({
-            next: next => {
-<<<<<<< HEAD
-              if (threadGroup.id === this.selectedThreadGroup.id) {
-                this.clear();
-              } // 選択中のスレッドを移動した場合は選択解除
-=======
-              if (threadGroup === this.selectedThreadGroup) { this.clear(); } // 選択中のスレッドを移動した場合は選択解除
->>>>>>> f8ef1893
-              this.snackBar.open(`チャットを移動しました。`, 'close', { duration: 3000 });
-            },
-          });
-        },
-        error: error => {
-          console.error(error);
-          this.snackBar.open(`更新エラーです。\n${JSON.stringify(error)}`, 'close', { duration: 30000 });
-        }
-      });
-    }).bind(this);
-
-    // if (thread === this.selectedThreadGroup) {
-    //   this.snackBar.open(`使用中のスレッドは移動できません。}`, 'close', { duration: 30000 });
-    //   return;
-    // }
-
-    const projectVisibility = (projet: Project) => {
-      // 一人チームはDefaultと見做す。
-      return project.visibility === ProjectVisibility.Team && this.teamMap[project.teamId].teamType === TeamType.Alone ? ProjectVisibility.Team : project.visibility;
-    }
-
-    if (projectVisibility(project) !== projectVisibility(this.selectedProject) || project.teamId !== this.selectedProject.teamId) {
-      const table = {
-        Default: '個人用デフォルト',
-        Team: 'チーム',
-        Login: 'ログインユーザー全員',
-        Public: '無制限',
-      }
-      this.dialog.open(DialogComponent, { data: { title: 'Alert', message: `共有範囲の異なるプロジェクトに送ります。\n[${table[this.selectedProject.visibility]}]${this.selectedProject.label}->[${table[project.visibility]}]${project.label}\nよろしいですか？`, options: ['OK', 'キャンセル'] } }).afterClosed().subscribe({
-        next: next => {
-          if (next === 0) {
-            exec();
-          }
-        }
-      });
-    } else {
-      exec();
-    }
-  }
-
-  openBulk(): void {
-    if (this.bulkRunSetting.contents.length === 0) {
-      this.bulkRunSetting.contents.push({ type: 'text', text: '', });
-    } else { }
-
-    if (this.inputArea.content[0].text) {
-      // 一括実行するにはメッセージ入力エリアを空にしてください。
-      this.dialog.open(DialogComponent, { data: { title: 'alert', message: `一括実行するにはメッセージ入力エリアを空にしてください。`, options: ['Close'] } });
-    } else {
-      // メッセージエリアに何も書かれていなかったら一括実行モーダル開く
-      this.dialog.open(BulkRunSettingComponent, {
-        data: {
-          ...this.bulkRunSetting,
-          projectId: this.selectedProject.id,
-        }
-      }).afterClosed().subscribe({
-        next: (next: BulkRunSettingData) => {
-          // モーダル閉じたら実行かける
-          if (next && next.contents.length > 0) {
-            this.bulkRunSetting = next;
-            if (next.mode === 'serial') {
-              // 直列実行
-              this.bulkNext();
-            } else {
-              // 並列実行
-              Object.keys(this.messageGroupIdListMas).map(threadId => {
-                const tailMessageGroupId = this.messageGroupIdListMas[threadId][this.messageGroupIdListMas[threadId].length - 1];
-                const messageGroup = this.messageService.initMessageGroup(threadId, tailMessageGroupId, 'user', []);
-                messageGroup.previousMessageGroupId = tailMessageGroupId;
-                messageGroup.messages = []; // ゴミmessageが作られているので消す
-                next.contents.map((content, index) => {
-                  const contents: ContentPart[] = [];
-                  const message = this.messageService.initMessage(messageGroup.id, contents);
-                  message.subSeq = index;
-                  const text = next.promptTemplate.replace('${value}', content.text);
-                  const contentPartText = this.messageService.initContentPart(message.id, text);
-                  contentPartText.text = text;
-                  contents.push(contentPartText);
-                  if (content.type === 'text') {
-                  } else if (content.type === 'file') {
-                    const contentPartFile = this.messageService.initContentPart(message.id, content.text);
-                    contentPartFile.type = content.type as ContentPartType;
-                    contentPartFile.fileId = content.fileId;
-                    contents.push(contentPartFile);
-                  }
-                  message.contents = contents;
-                  messageGroup.messages.push(message);
-                });
-                return this.messageService.applyMessageGroup(messageGroup);
-              })
-              this.rebuildThreadGroup();
-              this.send().subscribe();
-              this.bulkRunSetting.contents = [];
-            }
-          } else {
-            // キャンセル
-          }
-        }
-      });
-    }
-  }
-
-  bulkNext(): void {
-    if (this.bulkRunSetting.contents.length > 0) {
-      // 一括実行設定あり
-      const content = this.bulkRunSetting.contents.shift();
-      if (content) {
-        this.inputArea.content[0].type = 'text';
-        this.inputArea.content[0].text = this.bulkRunSetting.promptTemplate.replace('${value}', content.text);
-        if (content.type === 'text') {
-        } else if (content.type === 'file') {
-          this.inputArea.content.push({ type: 'file', fileId: content.fileId, text: content.text });
-        }
-        this.send().subscribe();
-      }
-    } else { }
-  }
-
-  clear() {
-    this.messageService.clear(); // ストック情報を全消ししておく。
-    this.threadGroupChangeHandler(this.selectedProject, this.threadGroupList, 'new-thread');
-    this.router.navigate(['/chat', this.selectedProject.id, 'new-thread']);
-  }
-
-
-  /** イベント伝播しないように止める */
-  stopPropagation($event: Event): void {
-    $event.stopImmediatePropagation();
-    $event.preventDefault();
-  }
-
-  logout(): void {
-    this.authService.logout();
-    // this.router.navigate(['/login']);
-  }
-}
+import { MatSnackBar, MatSnackBarModule } from '@angular/material/snack-bar';
+import { FileEntity, FileManagerService, FileUploadContent, FullPathFile } from './../../services/file-manager.service';
+import { genDummyId, MessageService, ProjectService, TeamService, ThreadService } from './../../services/project.service';
+import { concatMap, from, map, mergeMap, of, Subscription, switchMap, Observer, BehaviorSubject, filter, defaultIfEmpty } from 'rxjs';
+import { ChangeDetectorRef, Component, ElementRef, NgZone, OnInit, QueryList, TemplateRef, ViewChild, ViewChildren, inject } from '@angular/core';
+import { ChatPanelMessageComponent } from '../../parts/chat-panel-message/chat-panel-message.component';
+import { FormsModule } from '@angular/forms';
+import { CommonModule } from '@angular/common';
+import { ActivatedRoute, NavigationEnd, Router, RouterModule } from '@angular/router';
+
+import { MatIconModule } from '@angular/material/icon';
+import { MatButtonModule } from '@angular/material/button';
+import { MatFormFieldModule } from '@angular/material/form-field';
+import { MatInputModule } from '@angular/material/input';
+import { MatTooltipModule } from '@angular/material/tooltip';
+import { MatSliderModule } from '@angular/material/slider';
+import { MatMenuModule } from '@angular/material/menu';
+import { MatDialog, MatDialogModule } from '@angular/material/dialog';
+import { MatRadioModule } from '@angular/material/radio';
+import { MatSelectModule } from '@angular/material/select';
+import { MatDividerModule } from '@angular/material/divider';
+import { MatCheckboxModule } from '@angular/material/checkbox';
+import { MatProgressSpinnerModule } from '@angular/material/progress-spinner';
+
+import { saveAs } from 'file-saver';
+
+import { CachedContent, GPTModels, SafetyRating, safetyRatingLabelMap } from '../../models/models';
+import { ChatContent, ChatInputArea, ChatService, CountTokensResponse } from '../../services/chat.service';
+import { FileDropDirective } from '../../parts/file-drop.directive';
+import { NgxIndexedDBService } from 'ngx-indexed-db';
+import { Observable, tap, toArray } from 'rxjs';
+import { DomUtils, safeForkJoin } from '../../utils/dom-utils';
+import { DocTagComponent } from '../../parts/doc-tag/doc-tag.component';
+import { ThreadDetailComponent } from '../../parts/thread-detail/thread-detail.component';
+import { AuthService } from '../../services/auth.service';
+import { DialogComponent } from '../../parts/dialog/dialog.component';
+import { BaseEntity, ContentPart, ContentPartType, Message, MessageClusterType, MessageForView, MessageGroup, MessageGroupForView, MessageGroupType, MessageStatusType, Project, ProjectVisibility, Team, TeamType, Thread, ThreadGroup, ThreadGroupType, ThreadGroupVisibility, UUID } from '../../models/project-models';
+import { GService } from '../../services/g.service';
+import { UserMarkComponent } from "../../parts/user-mark/user-mark.component";
+import { BulkRunSettingComponent, BulkRunSettingData } from '../../parts/bulk-run-setting/bulk-run-setting.component';
+import { Utils } from '../../utils';
+import { ParameterSettingDialogComponent } from '../../parts/parameter-setting-dialog/parameter-setting-dialog.component';
+import { ChatPanelSystemComponent } from "../../parts/chat-panel-system/chat-panel-system.component";
+import { ChatPanelBaseComponent } from '../../parts/chat-panel-base/chat-panel-base.component';
+import { UserService } from '../../services/user.service';
+
+
+@Component({
+  selector: 'app-chat',
+  standalone: true,
+  imports: [
+    CommonModule, FormsModule, RouterModule, FileDropDirective, DocTagComponent,
+    MatButtonModule, MatIconModule, MatFormFieldModule, MatInputModule, MatTooltipModule,
+    MatSliderModule, MatMenuModule, MatDialogModule, MatRadioModule, MatSelectModule,
+    MatSnackBarModule, MatDividerModule, MatCheckboxModule, MatProgressSpinnerModule,
+    UserMarkComponent,
+    ChatPanelMessageComponent, ChatPanelSystemComponent,
+  ],
+  templateUrl: './chat.component.html',
+  styleUrl: './chat.component.scss'
+})
+export class ChatComponent implements OnInit {
+
+  // メッセージ表示ボックスのリスト
+  @ViewChildren(ChatPanelMessageComponent)
+  chatPanelList!: QueryList<ChatPanelMessageComponent>;
+
+  // メッセージ表示ボックスのリスト
+  @ViewChildren(ChatPanelSystemComponent)
+  chatSystemPanelList!: QueryList<ChatPanelSystemComponent>;
+
+  // チャット入力欄
+  @ViewChild('textAreaElem', { static: false })
+  textAreaElem!: ElementRef<HTMLTextAreaElement>;
+
+  // チャット表示欄
+  @ViewChild('textBodyElem', { static: false })
+  textBodyElem!: ElementRef<HTMLDivElement>;
+
+  @ViewChild(FileDropDirective, { static: false })
+  appFileDrop?: FileDropDirective;
+
+  // スレッドリスト
+  threadGroupList: ThreadGroup[] = [];
+  // 現在のスレッド
+  selectedThreadGroup$: BehaviorSubject<ThreadGroup> = new BehaviorSubject<ThreadGroup>(null as any as ThreadGroup);
+  // 現在のスレッド
+  selectedThreadGroup!: ThreadGroup;
+  // show
+  messageGroupIdListMas: { [threadId: string]: string[] } = {};
+
+  // メッセージ一覧のインデックス。メッセージグループの数が最大のスレッドのメッセージグループ数を取得して、その数だけインデックスを作る。
+  indexList = Array.from({ length: 0 }, (_, i) => i);
+
+  bitCounter = 0; // chatPanelにイベントを送るためだけのカウンタ
+
+  // キャッシュ保持時間（1時間）
+  cacheTtlInSeconds = 60 * 60;
+
+  inputArea: ChatInputArea = this.generateInitalInputArea();
+
+  selectedDanmen: string = '';
+
+  aloneTeam!: Team;
+  defaultProject!: Project;
+  selectedProject!: Project;
+  projectList: Project[] = [];
+  teamMap: { [key: string]: Team } = {};
+
+  placeholder = '';
+  defaultPlaceholder = 'メッセージを入力...。Shift+Enterで改行。Ctrl+Enterで送信。Drag＆Drop、ファイル貼り付け。';
+  chatStreamSubscriptionList: { [threadGroupId: string]: Subscription[] } = {};
+  cacheMap: { [key: string]: CachedContent } = {};
+  editNameThreadId: string = '';
+  private timeoutId: any;
+  bulkRunSetting: BulkRunSettingData = {
+    mode: 'parallel',
+    promptTemplate: `ありがとうございます。\nでは次は"\${value}"をお願いします。`,
+    contents: [],
+    projectId: '',
+  };
+  tailMessageGroupList: (MessageGroupForView | null)[] = [];
+
+  // 画面インタラクション系
+  allExpandCollapseFlag = true; // メッセージの枠を全部一気に開くか閉じるかのフラグ
+  isCost = true;
+  showThreadList = true; // スレッドリスト表示フラグ
+  showInfo = true;
+  sortType: number = 1;
+  isLock = false;
+  isThreadGroupLoading = false;
+  tailRole = 'system';
+  cost: number = 0;
+  charCount: number = 0;
+  tokenObj: CountTokensResponse = { totalTokens: 0, totalBillableCharacters: 0, text: 0, image: 0, audio: 0, video: 0 };
+
+  readonly authService: AuthService = inject(AuthService);
+  readonly chatService: ChatService = inject(ChatService);
+  readonly projectService: ProjectService = inject(ProjectService);
+  readonly teamService: TeamService = inject(TeamService);
+  readonly threadService: ThreadService = inject(ThreadService);
+  readonly messageService: MessageService = inject(MessageService);
+  readonly fileManagerService: FileManagerService = inject(FileManagerService);
+  readonly userService: UserService = inject(UserService);
+  readonly dbService: NgxIndexedDBService = inject(NgxIndexedDBService);
+  readonly dialog: MatDialog = inject(MatDialog);
+  readonly router: Router = inject(Router);
+  readonly activatedRoute: ActivatedRoute = inject(ActivatedRoute);
+  readonly snackBar: MatSnackBar = inject(MatSnackBar);
+  readonly g: GService = inject(GService);
+  readonly cdr: ChangeDetectorRef = inject(ChangeDetectorRef);
+  readonly ngZone: NgZone = inject(NgZone);
+
+  ngOnInit(): void {
+    of(0).pipe(
+      switchMap(() => this.loadTeams()),
+      switchMap(() => this.loadProjects()),
+    ).subscribe(ret => {
+      this.routerChangeHandler();
+    });
+
+    setInterval(() => {
+      if (this.textAreaElem && this.textAreaElem.nativeElement) {
+        // とりあえず毎秒高さ調整をしとく。
+        DomUtils.textAreaHeighAdjust(this.textAreaElem.nativeElement);
+      } else { }
+    }, 1000);
+  }
+
+  changeModel(index: number): void { }
+  // editChat(resDto: MessageGroup): void { }
+
+  generateInitalInputArea(): ChatInputArea {
+    return { role: 'user', content: [{ type: 'text', text: '' }], messageGroupId: '' };
+  }
+
+  openModelSetting() {
+    // const settings = {
+    //   model: this.selectedModel,
+    //   temperature: this.temperature,
+    //   maxTokens: this.maxTokens,
+    //   topP: this.topP,
+    //   frequencyPenalty: this.frequencyPenalty,
+    //   presencePenalty: this.presencePenalty
+    // };
+    // console.log('モデル設定:', settings);
+    // ここで、モデルを起動する処理を実行（APIコールなど）
+    this.dialog.open(ParameterSettingDialogComponent, {
+      data: {
+        threadGroup: this.selectedThreadGroup,
+      },
+    }).afterClosed().subscribe((result: ThreadGroup) => {
+      if (result) {
+        // switchMap(() => safeForkJoin(
+        //   this.selectedThreadGroup.threadList
+        //     // 既存スレッドの場合は何もしないので除外する
+        //     .filter(thread => !this.messageService.messageGroupList.find(messageGroup => messageGroup.threadId === thread.id))
+        //     // 新規スレッドの場合は元スレッドをコピー
+        //     .map(thread => this.messageService.cloneThreadDry(this.selectedThreadGroup.threadList[0], thread.id))
+        // )),
+        safeForkJoin(
+          result.threadList
+            // 既存スレッドの場合は何もしないので除外する
+            .filter(thread => !this.messageGroupIdListMas[thread.id])
+            // 新規スレッドの場合は元スレッドをコピー
+            .map(thread => this.messageService.cloneThreadDry(this.selectedThreadGroup.threadList[0], thread.id))
+        ).subscribe({
+          next: resDto => {
+            this.selectedThreadGroup = result;
+            this.rebuildThreadGroup();
+            this.onChange();
+          },
+          error: error => {
+            console.error(error);
+          },
+        });
+      } else {
+        // キャンセルされた場合
+      }
+    });
+  }
+
+  routerChangeHandler(): void {
+    this.activatedRoute.params.subscribe(params => {
+      const { projectId, threadGroupId } = params as { projectId: string, threadGroupId: string };
+      const project = this.projectList.find(project => project.id === projectId);
+
+      if (this.selectedProject === project) {
+        // プロジェクト変更なし
+        if (this.selectedThreadGroup.id === threadGroupId) {
+          // なんもしない。
+        } else {
+          this.threadGroupChangeHandler(project, this.threadGroupList, threadGroupId);
+        }
+      } else {
+        // プロジェクト変更あり
+        if (project) {
+          this.selectedProject = project;
+          // puroject指定がある場合、指定されたプロジェクトでスレッドリストを取得
+          this.isThreadGroupLoading = true;
+          this.loadThreadGroups(project).subscribe({
+            next: threadGroupList => {
+              this.isThreadGroupLoading = false;
+              this.threadGroupChangeHandler(project, threadGroupList, threadGroupId);
+            },
+            error: error => {
+              this.isThreadGroupLoading = false;
+              console.error(error);
+            },
+          });
+        } else {
+          // guardが掛かってるのでnullになることはないはず。。
+        }
+      }
+    });
+  }
+
+  presetInputList = [
+    { label: "なし", text: "" },
+    { label: "エラー<br/>解説", text: "以下のエラーについて、日本語で内容を解説してください。\n\n" },
+    { label: "要約", text: "要約してください。\n\n" },
+    { label: "和訳", text: "和訳してください。\n\n" },
+    { label: "英訳", text: "英訳してください。\n\n" },
+  ]
+
+  selectPreset(preset: { label: string, text: string }): void {
+    // // システムプロンプトに設定したいか？
+    // this.selectedThreadGroup.threadList.forEach(thread => this.messageService.messageGroupMas[this.messageGroupIdListMas[thread.id][0]].messages[0].contents[0].text = preset.text);
+    this.inputArea.content[0].text = preset.text;
+    setTimeout(() => { this.textAreaElem.nativeElement.focus(); }, 100);
+  }
+
+  presetThreadList: Thread[] = [];
+  loadPreset(index: number): void {
+    this.selectedThreadGroup.threadList = this.selectedThreadGroup.threadList.slice(0, index);
+    while (this.selectedThreadGroup.threadList.length < index) {
+      this.selectedThreadGroup.threadList.push(this.presetThreadList[this.selectedThreadGroup.threadList.length - 1])
+    }
+    this.rebuildThreadGroup();
+    setTimeout(() => { this.textAreaElem.nativeElement.focus(); }, 100);
+  }
+
+  threadGroupChangeHandler(project: Project, threadGroupList: ThreadGroup[], threadGroupId: string): void {
+    let noSend = true;
+    if (threadGroupId === 'new-thread') {
+      this.messageService.clear(); // ストック情報を全消ししておく。
+      // 新規スレッド作成
+      this.selectedThreadGroup = this.threadService.genInitialThreadGroupEntity(this.selectedProject.id);
+      this.selectedThreadGroup.threadList.forEach(thread => {
+        const contentPart = this.messageService.initContentPart(genDummyId(), 'アシスタントAI');
+        this.messageService.addSingleMessageGroupDry(thread.id, undefined, 'system', [contentPart]);
+      });
+
+      // presetスレッドようにスレッドコピーしておく。
+      const baseThread = this.selectedThreadGroup.threadList[0];
+      safeForkJoin([
+        this.messageService.cloneThreadDry(baseThread),
+        this.messageService.cloneThreadDry(baseThread),
+      ]).subscribe({
+        next: next => {
+          (['gpt-4o', 'claude-3-5-sonnet-v2@20241022'] as GPTModels[]).forEach((model, index) => {
+            next[index].inDto.args.model = model;
+          });
+          this.presetThreadList = next;
+        }
+      });
+
+      this.rebuildThreadGroup();
+
+      this.inputArea = this.generateInitalInputArea();
+      // this.inputArea.previousMessageGroupId = lastMessage.id;
+      this.cdr.detectChanges();
+      setTimeout(() => { this.textAreaElem.nativeElement.focus(); }, 100);
+
+      // ホーム画面からの遷移の場合は初期値を入れる
+      if (this.g.share['home->chat'] && this.g.share['home->chat'].static) {
+        // ホーム画面から：home->chat経由で初期値指定されているときは初期値入れる。
+        const args = this.g.share['home->chat'];
+        // this.messageClusterList.forEach(cluster => cluster[0].contents[0].text = args.static.systemPrompt);
+        // this.messageList[0].contents[0].text = args.static.systemPrompt;
+        this.placeholder = args.static.placeholder;
+        this.selectedThreadGroup.threadList[0].inDto.args.model = args.model || this.selectedThreadGroup.threadList[0].inDto.args.model;
+        if (args.static.label === '普通のAIチャット') {
+          // home画面はドラッグアンドドロップに対応してないのでプレースホルダが異なる。
+          this.placeholder = this.defaultPlaceholder;
+        }
+        if (args.files) {
+          this.onFilesDropped(args.files);
+        }
+        if (args.userPrompt) {
+          // 上流からユーザープロンプトが来てたらそのまま投げる。
+          this.inputArea.content[0].text = args.userPrompt;
+          if (args.files) {
+            // ファイル付きの場合はアップロードが終わっていない可能性があるのでsendまではしない。
+            this.onChange();
+          } else {
+            this.send().subscribe();
+          }
+        } else {
+          this.onChange();
+        }
+        this.g.share['home->chat'] = {}; // 消す
+      } else {
+        this.onChange();
+      }
+    } else {
+      // 
+      if (this.selectedThreadGroup && this.selectedThreadGroup.id === threadGroupId) {
+        // 既に選択中のスレッドが選択された場合は何もしない。
+      } else {
+        // 選択中のスレッドではない既存スレッドを選択
+        // デフォルト系のロード完了。スレッドがあればそれを選択
+        const threadGroup = threadGroupList.find(threadGroup => threadGroup.id === threadGroupId);
+        if (threadGroup) {
+          // ココがスレッド選択時の初回処理になるので、ここで初期化処理を行う。復帰とか。
+          this.selectedThreadGroup = threadGroup;
+          this.cdr.detectChanges();
+          this.isThreadGroupLoading = true;
+
+          // ちょっとご茶ついてるから直さないとダメかも。。cloneThreadDryの後に ).flat().flat().filter(message => message.contents.length === 0).map(message => this.messageService.getMessageContentParts(message)) はなんか違和感がある。
+          this.messageService.initThreadGroup(threadGroup.id).pipe(
+            switchMap(() => safeForkJoin(
+              this.selectedThreadGroup.threadList
+                // 既存スレッドの場合は何もしないので除外する
+                .filter(thread => !this.messageService.messageGroupList.find(messageGroup => messageGroup.threadId === thread.id))
+                // 新規スレッドの場合は元スレッドをコピー
+                .map(thread => this.messageService.cloneThreadDry(this.selectedThreadGroup.threadList[0], thread.id))
+            )),
+            tap(resDto => {
+              // console.log(resDto);
+              this.rebuildThreadGroup();
+
+              // 5件以上だったら末尾2件を開く。5件未満だったら全部開く。
+              // this.allExpandCollapseFlag = this.messageList.length < 5;
+              this.allExpandCollapseFlag = this.messageGroupIdListMas[this.selectedThreadGroup.threadList[0].id].length < 5;
+
+              // スレッドオブジェクトとメッセージグループオブジェクトの不整合（複数スレッドのはずなのにメッセージグループが無いとか）が起きていても大丈夫なようにする。
+            }),
+            switchMap(resDto => safeForkJoin(
+              this.selectedThreadGroup.threadList.map(thread => this.messageGroupIdListMas[thread.id]
+                .slice().reverse().filter((messageGroupId, index) => index < 5)
+                .map((messageGroupId, index) => this.messageService.messageGroupMas[messageGroupId].messages)
+              ).flat().flat().filter(message => message.contents.length === 0).map(message => this.messageService.getMessageContentParts(message))
+            )),
+            tap(tapRes => {
+
+              let isExist = false;
+              // 実行中のメッセージがあったら復旧する
+              Object.keys(this.messageGroupIdListMas).forEach(threadId => {
+                this.messageGroupIdListMas[threadId].forEach(messageGroupId => {
+                  if (this.messageService.messageGroupMas[messageGroupId]) {
+                    const message = this.messageService.messageGroupMas[messageGroupId].messages[this.messageService.messageGroupMas[messageGroupId].messages.length - 1];
+                    const resDto = this.chatService.getObserver(message.id);
+                    if (resDto && resDto.observer) {
+                      // 別ページから復帰した場合に再開する。
+                      message.contents[0].text = resDto.text;
+                      this.chatStreamSubscriptionList[threadGroup.id] = this.chatStreamSubscriptionList[threadGroup.id] || [];
+                      this.chatStreamSubscriptionList[threadGroup.id].push(resDto.observer.subscribe(this.chatStreamHander(message)));
+                      isExist = true;
+                    } else { }
+                  } else { }
+                });
+              });
+
+              if (isExist) {
+              } else {
+                this.onChange();
+              }
+              this.isThreadGroupLoading = false;
+
+              // 一番下まで下げる
+              setTimeout(() => { DomUtils.scrollToBottomIfNeededSmooth(this.textBodyElem.nativeElement); }, 500);
+
+              // this.router.navigate(['chat', this.selectedProject.id, thread.id], { relativeTo: this.activatedRoute });
+              setTimeout(() => { this.textAreaElem.nativeElement.focus(); }, 100);
+
+              document.title = `AI : ${this.selectedThreadGroup?.title || 'Ribbon UI'}`;
+            }),
+          ).subscribe({
+            error: error => {
+              this.isThreadGroupLoading = false;
+              console.error(error);
+            },
+          });
+        } else {
+          this.clear();
+          this.onChange();
+        }
+      }
+    }
+  }
+
+  sortThreadGroup(threadGroupList: ThreadGroup[]): ThreadGroup[] {
+    // 本来はlastUpdateでソートしたかったが、何故か時刻が更新されていないので。
+    if (this.sortType === 1) {
+      // 時刻順（新しい方が上に来る）
+      threadGroupList.sort((a, b) => new Date(b.lastUpdate) < new Date(a.lastUpdate) ? -1 : 1);
+    } else {
+      // 名前順（Aが上に来る）
+      threadGroupList.sort((a, b) => b.title < a.title ? 1 : -1);
+    }
+    return threadGroupList;
+  }
+
+  loadThreadGroups(project: Project): Observable<ThreadGroup[]> {
+    return this.threadService.getThreadGroupList(project.id).pipe(tap(threadGroupList => {
+      threadGroupList.forEach(threadGroup => {
+        threadGroup.threadList.forEach(thread => {
+          if (thread.inDto.args.cachedContent) {
+            this.cacheMap[threadGroup.id] = thread.inDto.args.cachedContent;
+          } else { }
+        });
+      });
+      // ノーマルスレッドグループだけ持ってくる
+      this.threadGroupList = this.sortThreadGroup(threadGroupList).filter(threadGroup => threadGroup.type === ThreadGroupType.Normal);
+    }));
+  }
+
+  loadProjects(): Observable<Project[]> {
+    return this.projectService.getProjectList().pipe(
+      tap(projectList => {
+        this.projectList = projectList;
+        // guardが掛かっているので必ずある
+        this.defaultProject = projectList.find(project => project.visibility === ProjectVisibility.Default) as Project;
+      }));
+  }
+
+  loadTeams(): Observable<Team[]> {
+    return this.teamService.getTeamList().pipe(
+      tap(teamList => {
+        // guardが掛かっているので必ずある
+        this.aloneTeam = teamList.find(team => team.teamType === TeamType.Alone) as Team;
+        this.teamMap = Object.fromEntries(teamList.map(team => [team.id, team]));
+      })
+    );
+  }
+
+  rebuildThreadGroup(): { [threadId: string]: string[] } {
+    this.messageGroupIdListMas = this.messageService.rebuildThreadGroup(this.messageService.messageGroupMas);
+    // 末尾のroleを取得
+    const lineIdList = this.selectedThreadGroup.threadList.map(thread => this.messageGroupIdListMas[thread.id]);
+    this.tailMessageGroupList = lineIdList.map(line => line[line.length - 1] ? this.messageService.messageGroupMas[line[line.length - 1]] : null);
+    this.tailRole = this.tailMessageGroupList[0] ? this.tailMessageGroupList[0].role : 'system';
+    // メッセージグループの数が最大のスレッドを探す
+    const maxMessageGroupCount = Object.values(this.messageGroupIdListMas).map(messageGroupIdList => messageGroupIdList.length).reduce((a, b) => Math.max(a, b), 0);
+    this.indexList = Array.from({ length: maxMessageGroupCount }, (_, i) => i);
+    return this.messageGroupIdListMas;
+  }
+
+  createThreadGroup(): Observable<ThreadGroup> {
+    return this.threadService.upsertThreadGroup(this.selectedProject.id, { title: '', description: '', visibility: ThreadGroupVisibility.Team, threadList: [] }).pipe(tap(threadGroup => {
+      this.selectedThreadGroup = threadGroup;
+      // this.inDto = this.selectedThreadGroup.inDto;
+      this.threadGroupList.unshift(threadGroup);
+      this.sortThreadGroup(this.threadGroupList);
+    }));
+  }
+
+  saveThreadGroup(_orgThreadGroup: ThreadGroup): Observable<ThreadGroup> {
+    const orgThreadGroup = Utils.clone(_orgThreadGroup);
+    // 選択中スレッドを保存
+    return this.threadService.upsertThreadGroup(this.selectedProject.id, _orgThreadGroup).pipe(tap(threadGroup => {
+      if (orgThreadGroup.id.startsWith('dummy-')) {
+        this.threadGroupList.unshift(threadGroup);
+      } else { }
+      // TODO 本当はここの反映はserviceでやりたいけど、サービスが割れてるからやりにくい。。
+      threadGroup.threadList.forEach((thread, index) => {
+        this.messageGroupIdListMas[orgThreadGroup.threadList[index].id].forEach(messageGroupId => {
+          this.messageService.messageGroupMas[messageGroupId].threadId = thread.id;
+        });
+      });
+      this.rebuildThreadGroup();
+    }));
+  }
+
+  onFilesDropped(files: FullPathFile[]): Subscription {
+    // 複数ファイルを纏めて追加したときは全部読み込み終わってからカウントする。
+    this.tokenObj.totalTokens = -1;
+    this.isLock = true;
+    return this.fileManagerService
+      .uploadFiles({ projectId: this.selectedProject.id, contents: files.map(file => ({ filePath: file.fullPath, base64Data: file.base64String, })) })
+      .subscribe({
+        next: next => {
+          next.results.forEach(fileEntity => {
+            this.inputArea.content.push({ type: 'file', fileId: fileEntity.id, text: fileEntity.fileName });
+          });
+
+          this.onChange();
+          this.isLock = false;
+        },
+        error: error => {
+          this.snackBar.open(`アップロードエラーです\n${JSON.stringify(error)}`, 'close', { duration: 30000 });
+          this.isLock = false;
+        },
+      });
+  }
+
+  onFileSelected(event: any) {
+    const items = (event.target as HTMLInputElement).files;
+    this.fileManagerService.onFileOrFolderMultipleForInputTag(items as any).then((files: FullPathFile[]) => {
+      this.onFilesDropped(files);
+    });
+  }
+
+  openFileDialog(fileInput: HTMLInputElement) {
+    fileInput.click();
+  }
+
+  calcCost(): number {
+    const charCount = (this.tokenObj.text + this.tokenObj.image + this.tokenObj.audio + this.tokenObj.video);
+    const isLarge = this.tokenObj.totalTokens > 128000 ? 2 : 0;
+    // const cost = charCount / 1000 * this.chatService.priceMap[this.inDto.args.model || 'gemini-1.5-pro'].price[isLarge];
+    const cost = this.selectedThreadGroup.threadList.map(thread => thread.inDto.args).reduce((prev, curr) => prev + charCount / 1000 * this.chatService.priceMap[curr.model || 'gemini-1.5-pro'].price[isLarge], 0);
+    return cost;
+  }
+
+  renameThreadGroup($event: Event, threadGroup: ThreadGroup, flag: boolean, $index: number): void {
+    if (flag) {
+      this.editNameThreadId = threadGroup.id;
+      // 遅延でフォーカスさせる
+      setTimeout(() => (document.getElementById(`thread-title-${$index}`) as HTMLInputElement)?.select(), 100);
+    } else {
+      this.editNameThreadId = '';
+      threadGroup.title = threadGroup.title || 'No title';
+      this.saveThreadGroup(threadGroup).subscribe();
+    }
+  }
+
+  /**
+   * スレッドを保存、メッセージの組み立て。
+   * トリガとなるメッセージIDを配信。
+   * @returns トリガとなるmessageGroupIdの配列
+   */
+  saveAndBuildThread(): Observable<string[]> {
+    // 初回送信なので、スレッドを作るところから動かす
+    const threadGroup = (!this.selectedThreadGroup.id.startsWith('dummy-'))
+      ? this.saveThreadGroup(this.selectedThreadGroup).pipe(
+        // initialのメッセージオブジェクト群（主にシステムプロンプト）をDB登録
+        switchMap(threadGroup =>
+          safeForkJoin(threadGroup.threadList.map(thread =>
+            // 複雑になってしまったけど、直列実行したい＋配列が空の時も動かしたいを実現するためにこんな感じになっている。
+            this.messageGroupIdListMas[thread.id].filter(messageGroupId => messageGroupId.startsWith('dummy-')).length === 0
+              ? of([])
+              : from(this.messageGroupIdListMas[thread.id].filter(messageGroupId => messageGroupId.startsWith('dummy-')))
+                .pipe(
+                  concatMap(messageGroupId => this.messageService.upsertSingleMessageGroup(this.messageService.messageGroupMas[messageGroupId])),
+                  toArray(),
+                ),
+          ).flat())
+        ),
+        // メッセージ状況を反映
+        tap(upsertResponseList => this.rebuildThreadGroup()),
+        // 後続で使うようにthreadに戻しておく
+        map(upsertResponseList => this.selectedThreadGroup),
+      )
+      // 二回目以降はメタパラメータを保存するだけ。
+      : this.saveThreadGroup(this.selectedThreadGroup).pipe( // 初回送信の場合は色々動かす。
+        // selectedThreadに反映
+        tap(threadGroup => {
+          this.selectedThreadGroup = threadGroup;
+          // // URL切替
+          // this.router.navigate(['chat', this.selectedProject.id, threadGroup.id]);
+        }),
+        // initialのメッセージオブジェクト群（主にシステムプロンプト）をDB登録
+        switchMap(threadGroup =>
+          safeForkJoin(threadGroup.threadList.map(thread =>
+            from(this.messageGroupIdListMas[thread.id])
+              .pipe(concatMap(messageGroupId =>
+                this.messageService.upsertSingleMessageGroup(this.messageService.messageGroupMas[messageGroupId])
+              )),
+          ).flat()),
+        ),
+        // メッセージ状況を反映
+        tap(upsertResponseList => this.rebuildThreadGroup()),
+        // 後続で使うようにthreadに戻しておく
+        map(upsertResponseList => this.selectedThreadGroup),
+      );
+    return threadGroup.pipe(
+      tap(threadGroup => {
+        // 二回目以降だろうとタイトルが何も書かれていなかったら埋める。
+        // タイトル自動設定ブロック
+        if (threadGroup.title && threadGroup.title.trim() && threadGroup.title !== '　') {
+          // タイトルが設定済みだったら何もしない
+        } else {
+          // タイトルが無かったら入力分からタイトルを作る。この処理は待つ必要が無いので投げっ放し。
+          const presetText = this.messageService.messageGroupList.map(messageGroup => messageGroup.messages[0].contents.filter(content => content.type === 'text').map(content => content.text)).join('\n');
+          const inputText = this.inputArea.content.filter(content => content.type === 'text').map(content => content.text).join('\n');
+          const mergeText = `${presetText}\n${inputText}`.substring(0, 1024);
+          this.chatService.chatCompletionObservableStreamNew({
+            args: {
+              max_tokens: 40,
+              model: 'gemini-1.5-flash',
+              messages: [
+                {
+                  role: 'user',
+                  content: `この書き出しで始まるチャットにタイトルをつけてください。短く適当でいいです。タイトルだけを返してください。タイトル以外の説明などはつけてはいけません。\n\n\`\`\`markdown\n\n${mergeText}\n\`\`\``
+                } as any
+              ],
+            },
+          }).subscribe({
+            next: next => {
+              next.observer.pipe(tap(text => threadGroup.title += text), toArray()).subscribe({
+                next: next => this.saveThreadGroup(threadGroup).subscribe()
+              });
+            },
+          });
+        }
+      }),
+      switchMap(threadGroup => {
+        // 入力エリアに何も書かれていない場合はスルーして直前のmessageIdを返す。
+        if (this.inputArea.content[0].type === 'text' && this.inputArea.content[0].text) {
+          return safeForkJoin(threadGroup.threadList.map(thread => {
+            const contents = this.inputArea.content.map(content => {
+              const contentPart = this.messageService.initContentPart(genDummyId(), content.text);
+              contentPart.type = content.type as ContentPartType;
+              contentPart.text = content.text;
+              contentPart.fileId = contentPart.type === 'file' ? (content as { fileId: string }).fileId : undefined;
+              return contentPart;
+            });
+            return this.messageService.upsertSingleMessageGroup(
+              this.messageService.initMessageGroup(
+                thread.id,
+                this.messageGroupIdListMas[thread.id][this.messageGroupIdListMas[thread.id].length - 1],
+                this.inputArea.role,
+                contents,
+              )
+            );
+          })).pipe(
+            map(upsertResponseList => {
+              // 入力エリアをクリア
+              this.inputArea = this.generateInitalInputArea();
+              this.rebuildThreadGroup();
+              setTimeout(() => {
+                DomUtils.textAreaHeighAdjust(this.textAreaElem.nativeElement); // 高さ調整
+                DomUtils.scrollToBottomIfNeededSmooth(this.textBodyElem.nativeElement); // 下端にスクロール
+              }, 0);
+              return upsertResponseList.map(messageGroup => messageGroup.id);
+            }),
+          );
+        } else {
+          // return of(this.messageList[this.messageList.length - 1].id); // 末尾にあるメッセージが発火トリガー
+          return of(threadGroup.threadList.map(thread => this.messageGroupIdListMas[thread.id][this.messageGroupIdListMas[thread.id].length - 1])); // 末尾にあるメッセージが発火トリガー
+        }
+      }),
+      // 発射準備完了。発射トリガーとなるメッセージIDを返す。とりあえずログ出力もしておく。
+      tap(messageGroupId => console.log('Message ID before chat completion:', messageGroupId)),
+    );
+  }
+
+  touchMessageGroupAndRebuild(messageGroup: MessageGroupForView): Observable<MessageGroup> {
+    return (
+      // ダミーの場合は一旦保存してからじゃないとタイムスタンプの意味ない。
+      (messageGroup.threadId.startsWith('dummy-') || messageGroup.id.startsWith('dummy-'))
+        ? from(this.messageGroupIdListMas[messageGroup.threadId]).pipe(concatMap(messageGroupId => this.messageService.upsertSingleMessageGroup(this.messageService.messageGroupMas[messageGroupId])))
+        : of({})
+    ).pipe(
+      switchMap(_ => this.messageService.updateTimestamp('message-group', messageGroup.id)),
+      map((res) => {
+        // lastUpdateを更新
+        messageGroup.lastUpdate = res.lastUpdate;
+        this.rebuildThreadGroup();
+        // this.onChange();
+        return messageGroup;
+      }),
+    )
+  }
+
+  /**
+   * 履歴の選択変更
+   * @param group 
+   * @param delta 
+   */
+  setSelect(group: MessageGroupForView, delta: number): void {
+    group.selectedIndex += delta;
+    const selectedMessageGroupId = this.messageService.nextMessageGroupId[group.id][group.selectedIndex];
+    const messageGroup = this.messageService.messageGroupMas[selectedMessageGroupId];
+    const ids = this.messageService.getTailMessageGroupIds(messageGroup);
+    const newMessageGroup = this.messageService.messageGroupMas[ids[ids.length - 1]];
+    // contentのキャッシュを取得
+    newMessageGroup.messages.forEach(message => {
+      message.status = MessageStatusType.Loading;
+      this.messageService.getMessageContentParts(message).subscribe({
+        next: contentParts => message.status = MessageStatusType.Loaded,
+      })
+    });
+    this.touchMessageGroupAndRebuild(this.messageService.messageGroupMas[ids[ids.length - 1]]).subscribe();
+  }
+
+  /**
+   * 推論開始トリガーを引く
+   */
+  send(type: 'threadGroup' | 'thread' | 'messageGroup' | 'message' = 'threadGroup', idList: string[] = []): Observable<{
+    connectionId: string,
+    streamId: string,
+    messageGroupList: MessageGroup[],
+  }[]> {
+
+    if (this.isLock) {
+      this.snackBar.open(`メッセージ受信中は送信できません。途中でやめる場合は右下の✕ボタンでメッセージをキャンセルしてください。`, 'close', { duration: 3000 });
+      throw new Error(`メッセージ受信中は送信できません。途中でやめる場合は右下の✕ボタンでメッセージをキャンセルしてください。`);
+    } else { }
+
+    let threadList: Thread[] = [];
+    if (type === 'threadGroup') {
+      // idListが空の場合は選択中のスレッドグループを使う
+      const threadIdList = idList.length > 0
+        ? idList.filter(id => this.threadGroupList.find(threadGroup => threadGroup.id === id))
+        : this.selectedThreadGroup.threadList.map(thread => thread.id);
+      threadList = this.selectedThreadGroup.threadList.filter(thread => threadIdList.includes(thread.id));
+    } else if (type === 'messageGroup') {
+      threadList = idList.map(id => this.selectedThreadGroup.threadList.find(thread => thread.id === this.messageService.messageGroupMas[id].threadId)).filter(thread => thread) as Thread[];
+    } else {
+      throw new Error('Not implemented');
+    }
+
+    for (const thread of threadList) {
+      const tailMessageGroup = this.messageService.messageGroupMas[this.messageGroupIdListMas[thread.id][this.messageGroupIdListMas[thread.id].length - 1]];
+      const modelName = thread.inDto.args.model || '';
+      const model = this.chatService.priceMap[modelName];
+      const args = thread.inDto.args;
+
+      // バリデーションエラー
+      if (!args.model) {
+        throw new Error('Model is not set');
+      } else if (this.tokenObj.totalTokens > model.maxInputTokens) {
+        this.snackBar.open(`トークンサイズオーバーです。「${modelName}」への入力トークンは ${model.maxInputTokens}以下にしてください。`, 'close', { duration: 3000 });
+        throw new Error(`トークンサイズオーバーです。「${modelName}」への入力トークンは ${model.maxInputTokens}以下にしてください。`);
+      } else if (args.isGoogleSearch && !args.model.startsWith('gemini-1.5')) {
+        this.snackBar.open(`Google検索統合は Gemini-1.5 系統以外では使えません。`, 'close', { duration: 3000 });
+        args.isGoogleSearch = false;
+        throw new Error(`Google search is not available for ${args.model}.`);
+      } else if (tailMessageGroup.role === 'assistant' && this.inputArea.content[0].text.length === 0) {
+        if (this.inputArea.content.length > 1) {
+          this.snackBar.open(`ファイルだけでは送信できません。何かメッセージを入力してください。`, 'close', { duration: 3000 });
+          throw new Error('ファイルだけでは送信できません。何かメッセージを入力してください。');
+        } else {
+          this.snackBar.open(`メッセージを入力してください。`, 'close', { duration: 3000 });
+          // throw new Error('メッセージを入力してください。');
+        }
+      }
+
+      // 継続系
+      if (modelName.startsWith('claude-') && (thread.inDto.args.temperature || 0) > 1) {
+        this.snackBar.open(`claude はtempertureを0～1.0の範囲で使ってください。`, 'close', { duration: 3000 });
+        thread.inDto.args.temperature = 1;
+      } else { }
+      if ((this.messageGroupIdListMas[thread.id].length % 2) % 7 === 0 && this.tokenObj.totalTokens > 16384) {
+        // 7問い合わせごとにアラート出す
+        this.snackBar.open(`チャット内のやり取りが長引いてきました。話題が変わった際は左上の「新規チャット」から新規チャットを始めることをお勧めします。\n（チャットが長くなるとAIの回答精度が落ちていきます）`, 'close', { duration: 6000 });
+      } else { }
+    }
+
+    this.isLock = true;
+
+    // 初回送信後はプレースホルダをデフォルトのものに戻す。
+    this.placeholder = this.defaultPlaceholder;
+
+    // キャッシュ使う場合はキャッシュ期限をcacheTtlInSecondsまで伸ばす
+    const inDto = this.selectedThreadGroup.threadList[0].inDto;
+    if (this.selectedThreadGroup && inDto.args.cachedContent) {
+      const expireTime = new Date(inDto.args.cachedContent.expireTime);
+      const currentTime = new Date();
+      const differenceInMilliseconds = expireTime.getTime() - currentTime.getTime();
+
+      if (differenceInMilliseconds > this.cacheTtlInSeconds * 1000) {
+        // If expire time is more than 10 minutes ahead, return it as is
+      } else {
+        // If expire time is within 10 minutes, update it to 10 minutes from now
+        this.chatService.updateCacheByProjectModel(this.selectedThreadGroup.id, { ttl: { seconds: this.cacheTtlInSeconds, nanos: 0 } }).subscribe({
+          next: next => {
+            // console.log(next);
+            // キャッシュ更新はDB側で登録済みなのでこっちはinDtoに入れるだけにする。
+            // this.inDto.argsList[0].cachedContent = next;
+            inDto.args.cachedContent = next;
+          },
+        });
+      }
+    } else { }
+
+    return this.saveAndBuildThread().pipe(
+      tap(() => {
+        this.router.navigate(['chat', this.selectedProject.id, this.selectedThreadGroup.id]);
+      }),
+      switchMap(messageGroupIds =>
+        safeForkJoin(messageGroupIds.filter(messageGroupId => {
+          if (type === 'threadGroup') {
+            return true;
+          } else if (type === 'messageGroup') {
+            return idList.includes(messageGroupId);
+          } else {
+            throw new Error('Not implemented');
+          }
+        }).map((messageGroupId, index) =>
+          this.chatService.chatCompletionObservableStreamByProjectModel(this.selectedThreadGroup.threadList[index].inDto.args, 'messageGroup', messageGroupId)
+            .pipe(tap(resDto => {
+              // キャッシュを更新する
+              // 初回の戻りを受けてからメッセージリストにオブジェクトを追加する。こうしないとエラーの時にもメッセージが残ってしまう。
+              resDto.messageGroupList.forEach(messageGroup => {
+                this.messageService.applyMessageGroup(messageGroup);
+                this.chatStreamSubscriptionList[this.selectedThreadGroup.id] = this.chatStreamSubscriptionList[this.selectedThreadGroup.id] || [];
+                messageGroup.messages.map(message => {
+                  if (message.observer) {
+                    this.chatStreamSubscriptionList[this.selectedThreadGroup.id].push(message.observer.subscribe(this.chatStreamHander(message)));
+                    console.log(`Message ID before chat completion: ${message.id}`);
+                  } else { }
+                });
+              });
+            }))
+        )).pipe(tap(text => {
+
+          // メッセージID紐づけ。
+          this.rebuildThreadGroup();
+
+          // 入力ボックスのサイズを戻す。
+          setTimeout(() => { this.textAreaElem.nativeElement.focus(); }, 100);
+          setTimeout(() => {
+            DomUtils.scrollToBottomIfNeededSmooth(this.textBodyElem.nativeElement); // 下端にスクロール
+          }, 100);
+        }))
+      )
+    );
+  }
+
+  /**
+   * チャットのレスポンスストリームを捌くハンドラ
+   * @param message 
+   * @returns 
+   */
+  chatStreamHander(message: MessageForView): Partial<Observer<string>> | ((value: string) => void) {
+    return {
+      next: text => {
+        message.contents[0].text += text;
+        message.status = MessageStatusType.Editing;
+        this.bitCounter++;
+        DomUtils.scrollToBottomIfNeeded(this.textBodyElem.nativeElement);
+      },
+      error: error => {
+        this.chatErrorHandler(error);
+        this.chatAfterHandler(message); // observableはPromise.then/catch/finallyのfinallyとは違って、エラーになったらcompleteは呼ばれないので自分で呼ぶ。
+      },
+      complete: () => {
+        this.chatAfterHandler(message);
+      },
+    }
+  }
+
+  /**
+   * チャットのレスポンスストリームの終了を捌くハンドラ
+   * @param message 
+   * @returns 
+   */
+  chatAfterHandler(message: MessageForView): void {
+    // this.を使っているのでスレッドグループ行き来したときに混ざってないか心配。。。
+    delete this.chatStreamSubscriptionList[this.selectedThreadGroup.id];
+
+    this.isLock = false;
+    message.status = MessageStatusType.Loaded;
+    message.label = message.contents.filter(content => content.type === 'text').map(content => content.text).join('\n').substring(0, 250);
+    this.bulkNext();
+    setTimeout(() => { this.textAreaElem.nativeElement.focus(); }, 100);
+  }
+
+  // エラーハンドラー
+  chatErrorHandler(error: Error): void {
+    // ERROR
+    // 原因不明のエラーです
+    // "ClientError: [VertexAI.ClientError]: got status: 429 Too Many Requests. {\"error\":{\"code\":429,\"message\":\"Resource exhausted. Please try again later. Please refer to https://cloud.google.com/vertex-ai/generative-ai/docs/quotas#error-code-429 for more details.\",\"status\":\"RESOURCE_EXHAUSTED\"}}"
+    // "ClientError: [VertexAI.ClientError]: got status: 400 Bad Request. {\"error\":{\"code\":400,\"message\":\"The document has no pages.\",\"status\":\"INVALID_ARGUMENT\"}}"
+
+    if (typeof error === 'string') {
+      // TODO エラーになったらオブジェクトを戻す。
+      try {
+        const errObj = JSON.parse(error);
+        if (errObj.candidate && Array.isArray(errObj.candidate.safetyRatings)) {
+          const blocked = (errObj.candidate.safetyRatings as SafetyRating[]).find(rating => rating.blocked);
+          if (blocked) {
+            // alert(`このメッセージは安全性の理由でブロックされました。\n${blocked.category} （${safetyRatingLabelMap[blocked.category]}）\nprobability（該当度） ${blocked.probability} : ${blocked.probabilityScore}\nseverity（深刻度） ${blocked.severity} : ${blocked.severityScore}`);
+            this.dialog.open(DialogComponent, { data: { title: 'ERROR', message: `このメッセージは安全性の理由でブロックされました。\n${blocked.category} （${safetyRatingLabelMap[blocked.category]}）\nprobability（該当度） ${blocked.probability} : ${blocked.probabilityScore}\nseverity（深刻度） ${blocked.severity} : ${blocked.severityScore}`, options: ['Close'] } });
+          } else {
+            throw new Error(error);
+          }
+        } else {
+          throw new Error(error);
+        }
+      } catch (e) {
+        const verteErrorHeader = 'ClientError: [VertexAI.ClientError]: ';
+        if ((error as string).startsWith(verteErrorHeader)) {
+        } else {
+
+        }
+        this.dialog.open(DialogComponent, { data: { title: 'ERROR', message: `原因不明のエラーです\n${JSON.stringify(error)}`, options: ['Close'] } });
+      }
+    } else {
+      if ((error as any).status === 401) {
+        // 認証エラー。インターセプターでログイン画面に飛ばすようにしているのでここでは何もしない。
+        // this.dialog.open(DialogComponent, { data: { title: 'ERROR', message: `認証エラー: ${error.message}`, options: ['Close'] } });
+        this.snackBar.open(`認証エラー: ${error.message}`, 'close', { duration: 3000 });
+      } else {
+        this.dialog.open(DialogComponent, { data: { title: 'ERROR', message: `原因不明のエラーです\n${JSON.stringify(error)}`, options: ['Close'] } });
+      }
+    }
+  }
+
+  /** チャット中断 */
+  chatCancel(): void {
+    if (this.chatStreamSubscriptionList[this.selectedThreadGroup.id]) {
+      this.isLock = false;
+      setTimeout(() => { this.textAreaElem.nativeElement.focus(); }, 100);
+      this.chatStreamSubscriptionList[this.selectedThreadGroup.id].forEach(s => s.unsubscribe());
+    } else {
+    }
+    delete this.chatStreamSubscriptionList[this.selectedThreadGroup.id];
+  }
+
+  onKeyDown($event: KeyboardEvent): void {
+    if ($event.key === 'Enter') {
+      if ($event.shiftKey) {
+        this.onChange();
+      } else if ($event.ctrlKey) {
+        // TODO: 送信処理 danger
+        this.send().subscribe();
+      } else {
+        this.onChange();
+      }
+    } else {
+      // 最後のキー入力から1000秒後にonChangeが動くようにする。1000秒経たずにここに来たら前回のタイマーをキャンセルする
+      clearTimeout(this.timeoutId);
+      this.timeoutId = setTimeout(() => this.onChange(), 1000);
+    }
+  }
+
+  onChange(): void {
+    this.charCount = 0;
+    this.tokenObj.totalTokens = -1;
+    safeForkJoin(this.selectedThreadGroup.threadList.map(thread => {
+      // console.log(this.messageGroupIdListMas[thread.id][this.messageGroupIdListMas[thread.id].length - 1]);
+      const inDto: ChatInputArea[] = [];
+      this.messageGroupIdListMas[thread.id].map(messageGroupId => {
+        const messageGroup = this.messageService.messageGroupMas[messageGroupId];
+        this.messageService.messageGroupMas[messageGroupId].messages.map(message => {
+          inDto.push({
+            role: messageGroup.role,
+            messageGroupId: messageGroup.id,
+            content: message.contents.filter(content => content.text).map(content => {
+              return {
+                type: content.type,
+                text: content.text,
+                fileId: content.fileId,
+              } as ChatContent;
+            }),
+          });
+        });
+        if (this.inputArea.content[0].text) {
+          inDto.push(this.inputArea);
+        } else { }
+      });
+      // countTokensByProjectModel(inDto: ChatInputArea[], id: string = '', type: 'message' | 'messageGroup'): Observable<CountTokensResponse> {
+      return this.chatService.countTokensByProjectModel(inDto, 'messageGroup', this.messageGroupIdListMas[thread.id][this.messageGroupIdListMas[thread.id].length - 1]);
+    })).subscribe({
+      next: next => {
+        const tokenObj: CountTokensResponse = { totalTokens: 0, totalBillableCharacters: 0, text: 0, image: 0, audio: 0, video: 0 };
+        next.forEach(res => {
+          tokenObj.totalTokens += res.totalTokens;
+          tokenObj.totalBillableCharacters = tokenObj.totalBillableCharacters || 0; // undefinedの場合があるので初期化
+          tokenObj.totalBillableCharacters += res.totalBillableCharacters || 0;
+          tokenObj.text += res.text;
+          tokenObj.image += res.image;
+          tokenObj.audio += res.audio;
+          tokenObj.video += res.video;
+        });
+        this.tokenObj = tokenObj;
+        this.cost = this.calcCost();;
+      },
+    });
+    // textareaの縦幅更新。遅延打ちにしないとvalueが更新されていない。
+    this.textAreaElem && setTimeout(() => { DomUtils.textAreaHeighAdjust(this.textAreaElem.nativeElement); }, 0);
+  }
+
+  contextCacheControl(threadGroup: ThreadGroup): void {
+    if (threadGroup.threadList.length === 1) {
+    } else {
+      alert('複数スレッドモードでのキャッシュは未対応です。そのうち対応予定です。');
+      return;
+    }
+
+    if (threadGroup) {
+      // キャッシュがあれば削除する。本来はこっちの終了を待ってからキャッシュ作成を行うべきだが、キャッシュ削除はすぐ終わるのでここで並行処理している。
+      safeForkJoin(threadGroup.threadList.filter(thread => thread.inDto.args.cachedContent).map(thread => {
+        thread.inDto.args.cachedContent = undefined;
+        // 全てのメッセージのキャッシュIDを削除する
+        Object.values(this.messageGroupIdListMas).forEach(messageGroupIdList => messageGroupIdList.forEach(messageGroupId => this.messageService.messageGroupMas[messageGroupId].messages.forEach(message => message.cacheId = undefined)));
+        return this.chatService.deleteCacheByProjectModel(threadGroup.id).pipe(
+          switchMap(next => this.saveThreadGroup(threadGroup)),
+        );
+      })).subscribe({
+        next: next => {
+          if (next.length > 0) {
+            this.snackBar.open(`キャッシュが削除されました。`, 'close', { duration: 3000 });
+          } else { /** キャッシュ無し */ }
+        },
+      });
+    } else {
+      // スレッドナシの場合は継続
+    }
+
+    this.isLock = true;
+    safeForkJoin(threadGroup.threadList.map(thread => {
+      // 32768トークン以上ないとキャッシュ作成できない
+      if (this.tokenObj.totalTokens < 32768) {
+        const message = `コンテキストキャッシュを作るには 32,768 トークン以上必要です。\n現在 ${this.tokenObj.totalTokens} トークンしかありません。`;
+        this.dialog.open(DialogComponent, { data: { title: 'alert', message, options: ['Close'] } });
+        throw new Error(message);
+      } else if (!threadGroup.threadList[0].inDto.args.model?.endsWith('-001') && !threadGroup.threadList[0].inDto.args.model?.endsWith('-002')) {
+        const message = `コンテキストキャッシュは末尾が「-001」か「-002」となっているモデルでしか利用できません。\n -002系がおすすめです。`;
+        this.dialog.open(DialogComponent, { data: { title: 'alert', message, options: ['Close'] } });
+        throw new Error(message);
+        // } else if (this.messageList.length === 0 || (!this.messageList.find(message => this.messageGroupMap[message.messageGroupId].role === 'user' && message.contents.find(content => content.type === 'text')) && !this.inputArea.contents[0].text.length)) {
+      } else if (this.messageGroupIdListMas[thread.id].length === 0 || (!this.messageGroupIdListMas[thread.id].find(messageGroupId => this.messageService.messageGroupMas[messageGroupId].role === 'user' && this.messageService.messageGroupMas[messageGroupId].messages[0].contents.find(content => content.type === 'text'))) && !this.inputArea.content[0].text.length) {
+        // ファイルだけだとダメ。テキスト入力が必須。
+        const message = `コンテキストキャッシュはファイルだけでは作成できません。短くても必ずテキストメッセージを入力してください。`;
+        this.dialog.open(DialogComponent, { data: { title: 'alert', message, options: ['Close'] } });
+        throw new Error(message);
+      }
+      return this.saveAndBuildThread().pipe(switchMap(
+        // トリガーを引く
+        messageGroupId => this.chatService.createCacheByProjectModel(
+          thread.inDto.args.model || '', messageGroupId[0], 'messageGroup',
+          { ttl: { seconds: this.cacheTtlInSeconds, nanos: 0 } },
+        )
+      )).pipe(tap(next => {
+        thread.inDto.args.cachedContent = next;
+        if (this.selectedThreadGroup) {
+          // this.cacheMap[this.selectedThreadGroup.id] = next;
+          // TODO DANGER selectedThreadとinDto.argsが不一致になっている。これは致命的によくなさそう。。
+          thread.inDto.args.cachedContent = next;
+        }
+        this.messageGroupIdListMas[thread.id].forEach(messageGroupId => this.messageService.messageGroupMas[messageGroupId].messages.forEach(message => message.cacheId = next.id));
+      }));
+    }))
+      .pipe(switchMap(_ => this.saveThreadGroup(this.selectedThreadGroup)))
+      .subscribe({
+        next: next => {
+          // this.messageList.forEach(message => message.cacheId = next.id);
+          this.rebuildThreadGroup();
+          this.onChange();
+          this.isLock = false;
+          this.snackBar.open(`メッセージがキャッシュされました。`, 'close', { duration: 3000 });
+        },
+        error: error => {
+          this.snackBar.open(`ERROR: ${JSON.stringify(error)}`, 'close', { duration: 30000 });
+          this.isLock = false;
+        }
+      });
+  }
+
+  // TODO ここは本来関数バインドでやるべきではない。1秒タイマーとかでやるべき。
+  isCacheLive(threadGroup?: ThreadGroup): boolean {
+    if (threadGroup) { } else { return false; }
+
+    if (!threadGroup.threadList[0]) {
+      console.log(threadGroup.title);
+      console.log(threadGroup.threadList);
+    } else {
+      threadGroup.threadList[0].inDto.args.cachedContent = undefined;
+    }
+
+    const cache = threadGroup.threadList[0].inDto.args.cachedContent;
+    const isLive = (cache && cache.expireTime && new Date(cache.expireTime) > new Date()) ? true : false;
+    if (!isLive && cache) {
+      if (threadGroup) {
+        // 時間経過でキャッシュが有効期限切れになったら消しておく。
+        if (!threadGroup.threadList[0]) {
+          console.log(threadGroup.title);
+          console.log(threadGroup.threadList);
+        } else {
+          threadGroup.threadList[0].inDto.args.cachedContent = undefined;
+        }
+        // thread.inDto.argsList[0].messages?.forEach(message => message.cacheId = undefined);
+        // this.chatService.deleteCacheByProjectModel(this.selectedThreadGroup.id).subscribe({
+        //   next: next => {
+        //     this.save(this.selectedThreadGroup).subscribe(next => {
+        //       this.rebuildMessageList(this.messageGroupListAll);
+        //       this.onChange();
+        //     });
+        //   }
+        // });
+      } else { }
+    } else { }
+    return isLive;
+  }
+
+  toggleAllExpandCollapse(): void {
+    this.allExpandCollapseFlag = !this.allExpandCollapseFlag;
+    // this.chatSystemPanelList
+    ([this.chatPanelList] as QueryList<ChatPanelBaseComponent>[])
+      .forEach(chatList => {
+        chatList.forEach(chat => {
+          if (this.allExpandCollapseFlag) {
+            chat.exPanel.open();
+          } else {
+            chat.exPanel.close();
+          }
+        });
+      });
+  }
+
+  removeContent(content: ContentPart): void {
+    this.messageService.deleteContentPart(content.id).pipe(
+      tap(() => {
+        const contents = this.messageService.messageMas[content.messageId].contents;
+        contents.splice(contents.indexOf(content), 1);
+        clearTimeout(this.timeoutId);
+        this.timeoutId = setTimeout(() => this.onChange(), 500);
+      }),
+    ).subscribe();
+  }
+
+  removeMessage(message: MessageForView): void {
+    // // あえてOutOfBoundsさせる
+    // this.messageGroupMap[message.messageGroupId].selectedIndex = this.messageGroupMap[message.messageGroupId].messages.length;
+    // if (this.messageGroupMap[message.messageGroupId].role === 'user') {
+    //   if (this.messageGroupMap[message.messageGroupId].previousMessageId && this.selectedThreadGroup) {
+    //     const prevMessage = this.messageMap[this.messageGroupMap[message.messageGroupId].previousMessageId || ''];
+    //     this.messageService.updateTimestamp(this.selectedThreadGroup.id, prevMessage).subscribe({
+    //       next: next => {
+    //         // メッセージのタイムスタンプを更新するだけ。
+    //         message.updatedAt = next.updatedAt;
+    //         this.inputArea.messageGroupId = this.messageGroupMap[message.messageGroupId].id;
+    //         this.rebuildMessageList();
+    //         this.onChange();
+    //       },
+    //       error: error => {
+    //         this.snackBar.open(`エラーが起きて削除できませんでした。`, 'close', { duration: 3000 });
+    //       }
+    //     });
+    //   }
+    // } else if (this.messageGroupMap[message.messageGroupId].role === 'assistant') {
+    //   // assistantを削除するとはつまりリトライのこと
+    //   this.rebuildMessageList();
+    //   this.inputArea.contents[0].text = '';
+    //   this.send();
+    // } else if (this.messageGroupMap[message.messageGroupId].role === 'system') {
+    //   // systemはchange相当
+    // }
+  }
+
+  removeThread(targetThread: Thread): void {
+    const threadGroup = this.selectedThreadGroup;
+    const thread = threadGroup.threadList.find(_thread => _thread.id === targetThread.id);
+    if (thread && threadGroup.threadList.length > 1) {
+      this.dialog.open(DialogComponent, { data: { title: '削除', message: `このスレッドを削除しますか？\n「${thread.inDto.args.model}」`, options: ['削除', 'キャンセル'] } }).afterClosed().subscribe({
+        next: next => {
+          if (next === 0) {
+            threadGroup.threadList.splice(threadGroup.threadList.indexOf(thread), 1);
+            if (thread.id.startsWith('dummy-')) {
+              // ダミーの場合はAPIには送る必要が無い。
+            } else {
+              this.threadService.upsertThreadGroup(threadGroup.projectId, threadGroup).subscribe({
+                next: next => {
+                },
+                error: error => {
+                  this.snackBar.open(`エラーが起きて削除できませんでした。`, 'close', { duration: 3000 });
+                },
+              });
+            }
+          } else { /** 削除キャンセル */ }
+        }
+      });
+    } else {
+      // TODO 選択中のスレッドグループじゃないやつを消そうとしてる。現在はこれはエラー。
+      this.snackBar.open(`エラーが起きて削除できませんでした。`, 'close', { duration: 3000 });
+    }
+  }
+
+  removeMessageGroup(messageGroup: MessageGroupForView): void {
+    if (messageGroup.role === 'system' || !messageGroup.previousMessageGroupId) {
+      return;
+    } else { }
+    if (!this.messageService.messageGroupMas[messageGroup.previousMessageGroupId]) return;
+
+    // あえてOutOfBoundsさせる
+    messageGroup.selectedIndex = messageGroup.messages.length;
+
+    const previousMessageGroup: MessageGroupForView = this.messageService.messageGroupMas[messageGroup.previousMessageGroupId];
+
+    this.touchMessageGroupAndRebuild(previousMessageGroup).subscribe({
+      next: next => {
+        if (messageGroup.role === 'user') {
+          this.inputArea.messageGroupId = previousMessageGroup.id;
+        } else if (messageGroup.role === 'assistant') {
+          // assistantを削除するとはつまりリトライのこと
+          this.inputArea.content[0].text = '';
+          if (messageGroup.previousMessageGroupId) {
+            // リトライさせるのは一個前のメッセージグループ
+            this.send('messageGroup', [messageGroup.previousMessageGroupId]).subscribe({});
+          } else { }
+        } else if (messageGroup.role === 'system') {
+        }
+      },
+      error: error => {
+        this.snackBar.open(`エラーが起きて削除できませんでした。`, 'close', { duration: 3000 });
+      }
+    });
+  }
+
+  editChat(messageGroup: MessageGroupForView): void {
+    messageGroup.messages.forEach(message => {
+      if (this.messageService.messageMas[message.id]) {
+        // 既存メッセージそのままの場合。
+      } else if (this.messageService.messageGroupMas[messageGroup.id]) {
+        // 既存グループへの新メッセージ追加
+        // this.inputArea.messageGroupId = '';
+        this.textAreaElem.nativeElement.focus();
+      } else {
+        // 新規グループで新規メッセージ
+        // ここはない？
+      }
+    });
+    this.rebuildThreadGroup();
+    this.onChange();
+  }
+
+  contentsDownload($event: MouseEvent, $index: number, threadGroup: ThreadGroup): void {
+    this.messageService.downloadContent(threadGroup.id).subscribe({
+      next: zip => {
+        // ZIPファイルを生成し、ダウンロードする
+        zip.generateAsync({ type: 'blob' }).then(content => {
+          // Blobを利用してファイルをダウンロード
+          saveAs(content, `ribbon-${Utils.formatDate(new Date(), 'yyyyMMddHHmmssSSS')}.zip`);
+          // this.snackBar.open(`ダウンロードが完了しました。`, 'close', { duration: 1000 });
+        });
+      },
+      error: error => {
+        this.snackBar.open(error, 'close', { duration: 1000 });
+      }
+    });
+  }
+
+  removeThreadGroup($event: MouseEvent, $index: number, threadGroup: ThreadGroup): void {
+    // this.stopPropagation($event);
+    this.dialog.open(DialogComponent, { data: { title: 'チャット削除', message: `このチャットを削除しますか？\n「${threadGroup.title.replace(/\n/g, '')}」`, options: ['削除', 'キャンセル'] } }).afterClosed().subscribe({
+      next: next => {
+        if (next === 0) {
+          this.threadService.deleteThreadGroup(threadGroup.id).subscribe({
+            next: next => {
+              this.threadGroupList.splice(this.threadGroupList.indexOf(threadGroup), 1);
+              if (threadGroup.id === this.selectedThreadGroup.id) {
+                this.clear();
+              } else {
+                this.sortThreadGroup(this.threadGroupList);
+              }
+            }
+          });
+        } else { /** 削除キャンセル */ }
+      }
+    });
+  }
+
+  sendThreadToProject(project: Project, threadGroup: ThreadGroup): void {
+
+    const exec = (() => {
+      this.threadService.moveThreadGroup(threadGroup.id, project.id).subscribe({
+        next: next => {
+          // スレッド移動後はスレッドグループを再読み込みする
+          this.loadThreadGroups(this.selectedProject).subscribe({
+            next: next => {
+              this.threadGroupList.splice(this.threadGroupList.indexOf(threadGroup), 1);
+              if (threadGroup.id === this.selectedThreadGroup.id) {
+                this.clear();
+              } // 選択中のスレッドを移動した場合は選択解除
+              this.snackBar.open(`チャットを移動しました。`, 'close', { duration: 3000 });
+            },
+          });
+        },
+        error: error => {
+          console.error(error);
+          this.snackBar.open(`更新エラーです。\n${JSON.stringify(error)}`, 'close', { duration: 30000 });
+        }
+      });
+    }).bind(this);
+
+    // if (thread === this.selectedThreadGroup) {
+    //   this.snackBar.open(`使用中のスレッドは移動できません。}`, 'close', { duration: 30000 });
+    //   return;
+    // }
+
+    const projectVisibility = (projet: Project) => {
+      // 一人チームはDefaultと見做す。
+      return project.visibility === ProjectVisibility.Team && this.teamMap[project.teamId].teamType === TeamType.Alone ? ProjectVisibility.Team : project.visibility;
+    }
+
+    if (projectVisibility(project) !== projectVisibility(this.selectedProject) || project.teamId !== this.selectedProject.teamId) {
+      const table = {
+        Default: '個人用デフォルト',
+        Team: 'チーム',
+        Login: 'ログインユーザー全員',
+        Public: '無制限',
+      }
+      this.dialog.open(DialogComponent, { data: { title: 'Alert', message: `共有範囲の異なるプロジェクトに送ります。\n[${table[this.selectedProject.visibility]}]${this.selectedProject.label}->[${table[project.visibility]}]${project.label}\nよろしいですか？`, options: ['OK', 'キャンセル'] } }).afterClosed().subscribe({
+        next: next => {
+          if (next === 0) {
+            exec();
+          }
+        }
+      });
+    } else {
+      exec();
+    }
+  }
+
+  openBulk(): void {
+    if (this.bulkRunSetting.contents.length === 0) {
+      this.bulkRunSetting.contents.push({ type: 'text', text: '', });
+    } else { }
+
+    if (this.inputArea.content[0].text) {
+      // 一括実行するにはメッセージ入力エリアを空にしてください。
+      this.dialog.open(DialogComponent, { data: { title: 'alert', message: `一括実行するにはメッセージ入力エリアを空にしてください。`, options: ['Close'] } });
+    } else {
+      // メッセージエリアに何も書かれていなかったら一括実行モーダル開く
+      this.dialog.open(BulkRunSettingComponent, {
+        data: {
+          ...this.bulkRunSetting,
+          projectId: this.selectedProject.id,
+        }
+      }).afterClosed().subscribe({
+        next: (next: BulkRunSettingData) => {
+          // モーダル閉じたら実行かける
+          if (next && next.contents.length > 0) {
+            this.bulkRunSetting = next;
+            if (next.mode === 'serial') {
+              // 直列実行
+              this.bulkNext();
+            } else {
+              // 並列実行
+              Object.keys(this.messageGroupIdListMas).map(threadId => {
+                const tailMessageGroupId = this.messageGroupIdListMas[threadId][this.messageGroupIdListMas[threadId].length - 1];
+                const messageGroup = this.messageService.initMessageGroup(threadId, tailMessageGroupId, 'user', []);
+                messageGroup.previousMessageGroupId = tailMessageGroupId;
+                messageGroup.messages = []; // ゴミmessageが作られているので消す
+                next.contents.map((content, index) => {
+                  const contents: ContentPart[] = [];
+                  const message = this.messageService.initMessage(messageGroup.id, contents);
+                  message.subSeq = index;
+                  const text = next.promptTemplate.replace('${value}', content.text);
+                  const contentPartText = this.messageService.initContentPart(message.id, text);
+                  contentPartText.text = text;
+                  contents.push(contentPartText);
+                  if (content.type === 'text') {
+                  } else if (content.type === 'file') {
+                    const contentPartFile = this.messageService.initContentPart(message.id, content.text);
+                    contentPartFile.type = content.type as ContentPartType;
+                    contentPartFile.fileId = content.fileId;
+                    contents.push(contentPartFile);
+                  }
+                  message.contents = contents;
+                  messageGroup.messages.push(message);
+                });
+                return this.messageService.applyMessageGroup(messageGroup);
+              })
+              this.rebuildThreadGroup();
+              this.send().subscribe();
+              this.bulkRunSetting.contents = [];
+            }
+          } else {
+            // キャンセル
+          }
+        }
+      });
+    }
+  }
+
+  bulkNext(): void {
+    if (this.bulkRunSetting.contents.length > 0) {
+      // 一括実行設定あり
+      const content = this.bulkRunSetting.contents.shift();
+      if (content) {
+        this.inputArea.content[0].type = 'text';
+        this.inputArea.content[0].text = this.bulkRunSetting.promptTemplate.replace('${value}', content.text);
+        if (content.type === 'text') {
+        } else if (content.type === 'file') {
+          this.inputArea.content.push({ type: 'file', fileId: content.fileId, text: content.text });
+        }
+        this.send().subscribe();
+      }
+    } else { }
+  }
+
+  clear() {
+    this.messageService.clear(); // ストック情報を全消ししておく。
+    this.threadGroupChangeHandler(this.selectedProject, this.threadGroupList, 'new-thread');
+    this.router.navigate(['/chat', this.selectedProject.id, 'new-thread']);
+  }
+
+
+  /** イベント伝播しないように止める */
+  stopPropagation($event: Event): void {
+    $event.stopImmediatePropagation();
+    $event.preventDefault();
+  }
+
+  logout(): void {
+    this.authService.logout();
+    // this.router.navigate(['/login']);
+  }
+}