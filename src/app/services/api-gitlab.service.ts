import { HttpClient } from '@angular/common/http';
import { inject, Injectable } from '@angular/core';
import { Observable } from 'rxjs';


@Injectable({ providedIn: 'root' })
export class ApiGitlabService {

  private readonly http: HttpClient = inject(HttpClient);

  groups(gitlabProvider: string): Observable<GitLabGroupListResponse> {
    const url = `/user/oauth/api/proxy/${gitlabProvider}/api/v4/groups`;
    return this.http.get<GitLabGroupListResponse>(url);
<<<<<<< HEAD
  }
  projects(gitlabProvider: string, groupId?: number, params: { page?: number; per_page?: number } = {}): Observable<GitLabProjectListResponse> {
    const group = groupId === undefined ? '' : `/groups/${groupId}`;
    const url = `/user/oauth/api/proxy/${gitlabProvider}/api/v4${group}/projects`;
    return this.http.get<GitLabProjectListResponse>(url, { params });
  }
=======
  }
  projects(gitlabProvider: string, groupId?: number): Observable<GitLabProjectListResponse> {
    const group = groupId === undefined ? '' : `/groups/${groupId}`;
    const url = `/user/oauth/api/proxy/${gitlabProvider}/api/v4${group}/projects`;
    return this.http.get<GitLabProjectListResponse>(url);
  }
>>>>>>> 8c9adf01
  branches(gitlabProvider: string, projectId: number): Observable<GitlabBranch[]> {
    const url = `/user/oauth/api/proxy/${gitlabProvider}/api/v4/projects/${projectId}/repository/branches`;
    return this.http.get<GitlabBranch[]>(url);
  }
  tags(gitlabProvider: string, projectId: number): Observable<GitlabTag[]> {
    const url = `/user/oauth/api/proxy/${gitlabProvider}/api/v4/projects/${projectId}/repository/tags`;
    return this.http.get<GitlabTag[]>(url);
  }
  commits(gitlabProvider: string, projectId: number): Observable<GitlabCommit[]> {
    const url = `/user/oauth/api/proxy/${gitlabProvider}/api/v4/projects/${projectId}/repository/commits`;
    return this.http.get<GitlabCommit[]>(url);
  }
<<<<<<< HEAD
  fetchCommit(gitlabProvider: string, gitlabProjectId: number, projectInDto: { projectId: string, }, type?: 'branches' | 'tags' | 'commits', id?: string): Observable<RootObject> {
=======
  // projectClone(gitlabProvider: string, projectId: number): Observable<GitLabProjectListResponse> {
  //   const url = `/user/oauth/api/gitlab/${gitlabProvider}/clone/${projectId}`;
  //   return this.http.get<GitLabProjectListResponse>(url);
  // }
  // projectDownload(gitlabProvider: string, projectId: number): Observable<GitLabProjectListResponse> {
  //   const url = `/user/oauth/api/gitlab/${gitlabProvider}/download/${projectId}`;
  //   return this.http.get<GitLabProjectListResponse>(url);
  // }
  projectFileDownload(gitlabProvider: string, gitlabProjectId: number, projectInDto: { projectId: string, systemPrompt: string }, type?: 'branches' | 'tags' | 'commits', id?: string): Observable<RootObject> {
>>>>>>> 8c9adf01
    let params = '';
    if ((type === undefined) !== (id === undefined)) {
      throw new Error('Both type and id must be specified');
    } else if (type === undefined && id === undefined) {
    } else {
      params = `/${type}/${id}`;
    }
    const url = `/user/oauth/api/gitlab/${gitlabProvider}/files/${gitlabProjectId}${params}`;
    return this.http.post<RootObject>(url, projectInDto);
  }
}


// Base interface for a GitLab Group
export interface GitLabGroup {
  id: number; // Group ID
  name: string; // Group name
  path: string; // Group URL path
  description?: string; // Optional group description
  visibility: 'private' | 'internal' | 'public'; // Group visibility level
  web_url: string; // Web URL for the group
  avatar_url?: string; // Optional URL for the group's avatar
  full_name: string; // Full name of the group
  full_path: string; // Full URL path of the group
  parent_id?: number; // Parent group ID, if any
  projects?: GitLabProject[]; // Optional list of projects within the group
}

// Parameters for fetching groups (GET /groups)
export interface GitLabGroupQueryParams {
  skip_groups?: number[]; // List of group IDs to exclude from results
  all_available?: boolean; // Include all groups current user has access to
  search?: string; // Filter groups by name or path
  order_by?: 'name' | 'path'; // Order results by name or path
  sort?: 'asc' | 'desc'; // Sort order, ascending or descending
  statistics?: boolean; // Include group statistics in results
  owned?: boolean; // Limit to groups owned by the authenticated user
  min_access_level?: number; // Minimum access level filter
}

// Response for a list of groups (GET /groups)
export type GitLabGroupListResponse = GitLabGroup[];

// Example: Interface for creating or updating a group (POST/PUT /groups)
export interface GitLabGroupPayload {
  name: string; // Group name
  path: string; // Group URL path
  description?: string; // Optional group description
  visibility?: 'private' | 'internal' | 'public'; // Group visibility level
  lfs_enabled?: boolean; // Enable/disable LFS for the group
  request_access_enabled?: boolean; // Allow users to request access
  parent_id?: number; // Parent group ID, if any
}

// Interface for the full GitLab Group API
export interface GitLabGroupsAPI {
  getGroups(params?: GitLabGroupQueryParams): Promise<GitLabGroupListResponse>; // Fetch groups
  getGroup(groupId: number): Promise<GitLabGroup>; // Fetch a single group by ID
  createGroup(payload: GitLabGroupPayload): Promise<GitLabGroup>; // Create a new group
  updateGroup(groupId: number, payload: GitLabGroupPayload): Promise<GitLabGroup>; // Update a group
  deleteGroup(groupId: number): Promise<void>; // Delete a group
}
export interface GitlabBranch {
  name: string;
  commit: {
    id: string;
    short_id: string;
    created_at: string;
    title: string;
    message: string;
    author_name: string;
    author_email: string;
  };
  merged: boolean;
  protected: boolean;
  developers_can_push: boolean;
  developers_can_merge: boolean;
}

export interface GitlabTag {
  name: string;
  message: string;
  target: string;
  commit: {
    id: string;
    short_id: string;
    title: string;
    created_at: string;
    parent_ids: string[];
  };
  release?: {
    tag_name: string;
    description: string;
  };
}

export interface GitlabCommit {
  id: string;
  short_id: string;
  created_at: string;
  title: string;
  message: string;
  author_name: string;
  author_email: string;
  committer_name: string;
  committer_email: string;
  parent_ids: string[];
}

<<<<<<< HEAD
// 
=======
// 全体を取得するデータ型
>>>>>>> 8c9adf01
export interface GitLabData {
  branches: GitlabBranch[];
  tags: GitlabTag[];
  commits: GitlabCommit[];
}

export interface GitLabProject {
  id: number;
  description: string | null;
  name: string;
  name_with_namespace: string;
  path: string;
  path_with_namespace: string;
  created_at: string;
  default_branch: string;
  tag_list: string[];
  topics: string[];
  ssh_url_to_repo: string;
  http_url_to_repo: string;
  web_url: string;
  readme_url: string;
  forks_count: number;
  avatar_url: string | null;
  star_count: number;
  last_activity_at: string;
  namespace: Namespace;
  repository_storage: string;
  _links: Links;
  packages_enabled: boolean;
  empty_repo: boolean;
  archived: boolean;
  visibility: string;
  resolve_outdated_diff_discussions: boolean;
  container_expiration_policy: ContainerExpirationPolicy;
  repository_object_format: string;
  issues_enabled: boolean;
  merge_requests_enabled: boolean;
  wiki_enabled: boolean;
  jobs_enabled: boolean;
  snippets_enabled: boolean;
  container_registry_enabled: boolean;
  service_desk_enabled: boolean;
  service_desk_address: string | null;
  can_create_merge_request_in: boolean;
  issues_access_level: string;
  repository_access_level: string;
  merge_requests_access_level: string;
  forking_access_level: string;
  wiki_access_level: string;
  builds_access_level: string;
  snippets_access_level: string;
  pages_access_level: string;
  analytics_access_level: string;
  container_registry_access_level: string;
  security_and_compliance_access_level: string;
  releases_access_level: string;
  environments_access_level: string;
  feature_flags_access_level: string;
  infrastructure_access_level: string;
  monitor_access_level: string;
  model_experiments_access_level: string;
  model_registry_access_level: string;
  emails_disabled: boolean;
  emails_enabled: boolean;
  shared_runners_enabled: boolean;
  lfs_enabled: boolean;
  creator_id: number;
  import_url: string | null;
  import_type: string | null;
  import_status: string;
  open_issues_count: number;
  description_html: string;
  updated_at: string;
  ci_default_git_depth: number;
  ci_delete_pipelines_in_seconds: number | null;
  ci_forward_deployment_enabled: boolean;
  ci_forward_deployment_rollback_allowed: boolean;
  ci_job_token_scope_enabled: boolean;
  ci_separated_caches: boolean;
  ci_allow_fork_pipelines_to_run_in_parent_project: boolean;
  ci_id_token_sub_claim_components: string[];
  build_git_strategy: string;
  keep_latest_artifact: boolean;
  restrict_user_defined_variables: boolean;
  ci_pipeline_variables_minimum_override_role: string;
  runners_token: string;
  runner_token_expiration_interval: number | null;
  group_runners_enabled: boolean;
  auto_cancel_pending_pipelines: string;
  build_timeout: number;
  auto_devops_enabled: boolean;
  auto_devops_deploy_strategy: string;
  ci_push_repository_for_job_token_allowed: boolean;
  ci_config_path: string | null;
  public_jobs: boolean;
  shared_with_groups: any[];
  only_allow_merge_if_pipeline_succeeds: boolean;
  allow_merge_on_skipped_pipeline: any | null;
  request_access_enabled: boolean;
  only_allow_merge_if_all_discussions_are_resolved: boolean;
  remove_source_branch_after_merge: boolean;
  printing_merge_request_link_enabled: boolean;
  merge_method: string;
  squash_option: string;
  enforce_auth_checks_on_uploads: boolean;
  suggestion_commit_message: string | null;
  merge_commit_template: string | null;
  squash_commit_template: string | null;
  issue_branch_template: string | null;
  warn_about_potentially_unwanted_characters: boolean;
  autoclose_referenced_issues: boolean;
  permissions: Permissions;
  owner?: Owner;
}

interface Namespace {
  id: number;
  name: string;
  path: string;
  kind: string;
  full_path: string;
  parent_id: number | null;
  avatar_url: string | null;
  web_url: string;
}

interface Links {
  self: string;
  issues: string;
  merge_requests: string;
  repo_branches: string;
  labels: string;
  events: string;
  members: string;
  cluster_agents: string;
}

interface ContainerExpirationPolicy {
  cadence: string;
  enabled: boolean;
  keep_n: number;
  older_than: string;
  name_regex: string;
  name_regex_keep: string | null;
  next_run_at: string;
}

interface Permissions {
  project_access: ProjectAccess | null;
  group_access: GroupAccess | null;
}

interface ProjectAccess {
  access_level: number;
  notification_level: number;
}

interface GroupAccess {
  access_level: number;
  notification_level: number;
}

interface Owner {
  id: number;
  username: string;
  name: string;
  state: string;
  locked: boolean;
  avatar_url: string;
  web_url: string;
}

type GitLabProjectListResponse = GitLabProject[];

interface GitProjectCommit {
  id: string;
  createdBy: string;
  updatedBy: string;
<<<<<<< HEAD
  createdAt: string; // ISO 8601
  updatedAt: string; // ISO 8601
=======
  createdAt: string; // ISO 8601形式の日付
  updatedAt: string; // ISO 8601形式の日付
>>>>>>> 8c9adf01
  createdIp: string;
  updatedIp: string;
  provider: string;
  gitProjectId: number;
  commitId: string;
  fileGroupId: string;
}

interface FileGroup {
  createdBy: string;
  updatedBy: string;
  createdIp: string;
  updatedIp: string;
  projectId: string;
  type: string;
  label: string;
<<<<<<< HEAD
  description: string; // JSON
  uploadedBy: string;
  isActive: boolean;
  id: string;
  createdAt: string; // ISO 8601
  updatedAt: string; // ISO 8601
=======
  description: string; // JSON文字列として記録されている
  uploadedBy: string;
  isActive: boolean;
  id: string;
  createdAt: string; // ISO 8601形式の日付
  updatedAt: string; // ISO 8601形式の日付
>>>>>>> 8c9adf01
}

interface RootObject {
  gitProjectCommit: GitProjectCommit;
  fileGroup: FileGroup;
}
<|MERGE_RESOLUTION|>--- conflicted
+++ resolved
@@ -1,389 +1,369 @@
-import { HttpClient } from '@angular/common/http';
-import { inject, Injectable } from '@angular/core';
-import { Observable } from 'rxjs';
-
-
-@Injectable({ providedIn: 'root' })
-export class ApiGitlabService {
-
-  private readonly http: HttpClient = inject(HttpClient);
-
-  groups(gitlabProvider: string): Observable<GitLabGroupListResponse> {
-    const url = `/user/oauth/api/proxy/${gitlabProvider}/api/v4/groups`;
-    return this.http.get<GitLabGroupListResponse>(url);
-<<<<<<< HEAD
-  }
-  projects(gitlabProvider: string, groupId?: number, params: { page?: number; per_page?: number } = {}): Observable<GitLabProjectListResponse> {
-    const group = groupId === undefined ? '' : `/groups/${groupId}`;
-    const url = `/user/oauth/api/proxy/${gitlabProvider}/api/v4${group}/projects`;
-    return this.http.get<GitLabProjectListResponse>(url, { params });
-  }
-=======
-  }
-  projects(gitlabProvider: string, groupId?: number): Observable<GitLabProjectListResponse> {
-    const group = groupId === undefined ? '' : `/groups/${groupId}`;
-    const url = `/user/oauth/api/proxy/${gitlabProvider}/api/v4${group}/projects`;
-    return this.http.get<GitLabProjectListResponse>(url);
-  }
->>>>>>> 8c9adf01
-  branches(gitlabProvider: string, projectId: number): Observable<GitlabBranch[]> {
-    const url = `/user/oauth/api/proxy/${gitlabProvider}/api/v4/projects/${projectId}/repository/branches`;
-    return this.http.get<GitlabBranch[]>(url);
-  }
-  tags(gitlabProvider: string, projectId: number): Observable<GitlabTag[]> {
-    const url = `/user/oauth/api/proxy/${gitlabProvider}/api/v4/projects/${projectId}/repository/tags`;
-    return this.http.get<GitlabTag[]>(url);
-  }
-  commits(gitlabProvider: string, projectId: number): Observable<GitlabCommit[]> {
-    const url = `/user/oauth/api/proxy/${gitlabProvider}/api/v4/projects/${projectId}/repository/commits`;
-    return this.http.get<GitlabCommit[]>(url);
-  }
-<<<<<<< HEAD
-  fetchCommit(gitlabProvider: string, gitlabProjectId: number, projectInDto: { projectId: string, }, type?: 'branches' | 'tags' | 'commits', id?: string): Observable<RootObject> {
-=======
-  // projectClone(gitlabProvider: string, projectId: number): Observable<GitLabProjectListResponse> {
-  //   const url = `/user/oauth/api/gitlab/${gitlabProvider}/clone/${projectId}`;
-  //   return this.http.get<GitLabProjectListResponse>(url);
-  // }
-  // projectDownload(gitlabProvider: string, projectId: number): Observable<GitLabProjectListResponse> {
-  //   const url = `/user/oauth/api/gitlab/${gitlabProvider}/download/${projectId}`;
-  //   return this.http.get<GitLabProjectListResponse>(url);
-  // }
-  projectFileDownload(gitlabProvider: string, gitlabProjectId: number, projectInDto: { projectId: string, systemPrompt: string }, type?: 'branches' | 'tags' | 'commits', id?: string): Observable<RootObject> {
->>>>>>> 8c9adf01
-    let params = '';
-    if ((type === undefined) !== (id === undefined)) {
-      throw new Error('Both type and id must be specified');
-    } else if (type === undefined && id === undefined) {
-    } else {
-      params = `/${type}/${id}`;
-    }
-    const url = `/user/oauth/api/gitlab/${gitlabProvider}/files/${gitlabProjectId}${params}`;
-    return this.http.post<RootObject>(url, projectInDto);
-  }
-}
-
-
-// Base interface for a GitLab Group
-export interface GitLabGroup {
-  id: number; // Group ID
-  name: string; // Group name
-  path: string; // Group URL path
-  description?: string; // Optional group description
-  visibility: 'private' | 'internal' | 'public'; // Group visibility level
-  web_url: string; // Web URL for the group
-  avatar_url?: string; // Optional URL for the group's avatar
-  full_name: string; // Full name of the group
-  full_path: string; // Full URL path of the group
-  parent_id?: number; // Parent group ID, if any
-  projects?: GitLabProject[]; // Optional list of projects within the group
-}
-
-// Parameters for fetching groups (GET /groups)
-export interface GitLabGroupQueryParams {
-  skip_groups?: number[]; // List of group IDs to exclude from results
-  all_available?: boolean; // Include all groups current user has access to
-  search?: string; // Filter groups by name or path
-  order_by?: 'name' | 'path'; // Order results by name or path
-  sort?: 'asc' | 'desc'; // Sort order, ascending or descending
-  statistics?: boolean; // Include group statistics in results
-  owned?: boolean; // Limit to groups owned by the authenticated user
-  min_access_level?: number; // Minimum access level filter
-}
-
-// Response for a list of groups (GET /groups)
-export type GitLabGroupListResponse = GitLabGroup[];
-
-// Example: Interface for creating or updating a group (POST/PUT /groups)
-export interface GitLabGroupPayload {
-  name: string; // Group name
-  path: string; // Group URL path
-  description?: string; // Optional group description
-  visibility?: 'private' | 'internal' | 'public'; // Group visibility level
-  lfs_enabled?: boolean; // Enable/disable LFS for the group
-  request_access_enabled?: boolean; // Allow users to request access
-  parent_id?: number; // Parent group ID, if any
-}
-
-// Interface for the full GitLab Group API
-export interface GitLabGroupsAPI {
-  getGroups(params?: GitLabGroupQueryParams): Promise<GitLabGroupListResponse>; // Fetch groups
-  getGroup(groupId: number): Promise<GitLabGroup>; // Fetch a single group by ID
-  createGroup(payload: GitLabGroupPayload): Promise<GitLabGroup>; // Create a new group
-  updateGroup(groupId: number, payload: GitLabGroupPayload): Promise<GitLabGroup>; // Update a group
-  deleteGroup(groupId: number): Promise<void>; // Delete a group
-}
-export interface GitlabBranch {
-  name: string;
-  commit: {
-    id: string;
-    short_id: string;
-    created_at: string;
-    title: string;
-    message: string;
-    author_name: string;
-    author_email: string;
-  };
-  merged: boolean;
-  protected: boolean;
-  developers_can_push: boolean;
-  developers_can_merge: boolean;
-}
-
-export interface GitlabTag {
-  name: string;
-  message: string;
-  target: string;
-  commit: {
-    id: string;
-    short_id: string;
-    title: string;
-    created_at: string;
-    parent_ids: string[];
-  };
-  release?: {
-    tag_name: string;
-    description: string;
-  };
-}
-
-export interface GitlabCommit {
-  id: string;
-  short_id: string;
-  created_at: string;
-  title: string;
-  message: string;
-  author_name: string;
-  author_email: string;
-  committer_name: string;
-  committer_email: string;
-  parent_ids: string[];
-}
-
-<<<<<<< HEAD
-// 
-=======
-// 全体を取得するデータ型
->>>>>>> 8c9adf01
-export interface GitLabData {
-  branches: GitlabBranch[];
-  tags: GitlabTag[];
-  commits: GitlabCommit[];
-}
-
-export interface GitLabProject {
-  id: number;
-  description: string | null;
-  name: string;
-  name_with_namespace: string;
-  path: string;
-  path_with_namespace: string;
-  created_at: string;
-  default_branch: string;
-  tag_list: string[];
-  topics: string[];
-  ssh_url_to_repo: string;
-  http_url_to_repo: string;
-  web_url: string;
-  readme_url: string;
-  forks_count: number;
-  avatar_url: string | null;
-  star_count: number;
-  last_activity_at: string;
-  namespace: Namespace;
-  repository_storage: string;
-  _links: Links;
-  packages_enabled: boolean;
-  empty_repo: boolean;
-  archived: boolean;
-  visibility: string;
-  resolve_outdated_diff_discussions: boolean;
-  container_expiration_policy: ContainerExpirationPolicy;
-  repository_object_format: string;
-  issues_enabled: boolean;
-  merge_requests_enabled: boolean;
-  wiki_enabled: boolean;
-  jobs_enabled: boolean;
-  snippets_enabled: boolean;
-  container_registry_enabled: boolean;
-  service_desk_enabled: boolean;
-  service_desk_address: string | null;
-  can_create_merge_request_in: boolean;
-  issues_access_level: string;
-  repository_access_level: string;
-  merge_requests_access_level: string;
-  forking_access_level: string;
-  wiki_access_level: string;
-  builds_access_level: string;
-  snippets_access_level: string;
-  pages_access_level: string;
-  analytics_access_level: string;
-  container_registry_access_level: string;
-  security_and_compliance_access_level: string;
-  releases_access_level: string;
-  environments_access_level: string;
-  feature_flags_access_level: string;
-  infrastructure_access_level: string;
-  monitor_access_level: string;
-  model_experiments_access_level: string;
-  model_registry_access_level: string;
-  emails_disabled: boolean;
-  emails_enabled: boolean;
-  shared_runners_enabled: boolean;
-  lfs_enabled: boolean;
-  creator_id: number;
-  import_url: string | null;
-  import_type: string | null;
-  import_status: string;
-  open_issues_count: number;
-  description_html: string;
-  updated_at: string;
-  ci_default_git_depth: number;
-  ci_delete_pipelines_in_seconds: number | null;
-  ci_forward_deployment_enabled: boolean;
-  ci_forward_deployment_rollback_allowed: boolean;
-  ci_job_token_scope_enabled: boolean;
-  ci_separated_caches: boolean;
-  ci_allow_fork_pipelines_to_run_in_parent_project: boolean;
-  ci_id_token_sub_claim_components: string[];
-  build_git_strategy: string;
-  keep_latest_artifact: boolean;
-  restrict_user_defined_variables: boolean;
-  ci_pipeline_variables_minimum_override_role: string;
-  runners_token: string;
-  runner_token_expiration_interval: number | null;
-  group_runners_enabled: boolean;
-  auto_cancel_pending_pipelines: string;
-  build_timeout: number;
-  auto_devops_enabled: boolean;
-  auto_devops_deploy_strategy: string;
-  ci_push_repository_for_job_token_allowed: boolean;
-  ci_config_path: string | null;
-  public_jobs: boolean;
-  shared_with_groups: any[];
-  only_allow_merge_if_pipeline_succeeds: boolean;
-  allow_merge_on_skipped_pipeline: any | null;
-  request_access_enabled: boolean;
-  only_allow_merge_if_all_discussions_are_resolved: boolean;
-  remove_source_branch_after_merge: boolean;
-  printing_merge_request_link_enabled: boolean;
-  merge_method: string;
-  squash_option: string;
-  enforce_auth_checks_on_uploads: boolean;
-  suggestion_commit_message: string | null;
-  merge_commit_template: string | null;
-  squash_commit_template: string | null;
-  issue_branch_template: string | null;
-  warn_about_potentially_unwanted_characters: boolean;
-  autoclose_referenced_issues: boolean;
-  permissions: Permissions;
-  owner?: Owner;
-}
-
-interface Namespace {
-  id: number;
-  name: string;
-  path: string;
-  kind: string;
-  full_path: string;
-  parent_id: number | null;
-  avatar_url: string | null;
-  web_url: string;
-}
-
-interface Links {
-  self: string;
-  issues: string;
-  merge_requests: string;
-  repo_branches: string;
-  labels: string;
-  events: string;
-  members: string;
-  cluster_agents: string;
-}
-
-interface ContainerExpirationPolicy {
-  cadence: string;
-  enabled: boolean;
-  keep_n: number;
-  older_than: string;
-  name_regex: string;
-  name_regex_keep: string | null;
-  next_run_at: string;
-}
-
-interface Permissions {
-  project_access: ProjectAccess | null;
-  group_access: GroupAccess | null;
-}
-
-interface ProjectAccess {
-  access_level: number;
-  notification_level: number;
-}
-
-interface GroupAccess {
-  access_level: number;
-  notification_level: number;
-}
-
-interface Owner {
-  id: number;
-  username: string;
-  name: string;
-  state: string;
-  locked: boolean;
-  avatar_url: string;
-  web_url: string;
-}
-
-type GitLabProjectListResponse = GitLabProject[];
-
-interface GitProjectCommit {
-  id: string;
-  createdBy: string;
-  updatedBy: string;
-<<<<<<< HEAD
-  createdAt: string; // ISO 8601
-  updatedAt: string; // ISO 8601
-=======
-  createdAt: string; // ISO 8601形式の日付
-  updatedAt: string; // ISO 8601形式の日付
->>>>>>> 8c9adf01
-  createdIp: string;
-  updatedIp: string;
-  provider: string;
-  gitProjectId: number;
-  commitId: string;
-  fileGroupId: string;
-}
-
-interface FileGroup {
-  createdBy: string;
-  updatedBy: string;
-  createdIp: string;
-  updatedIp: string;
-  projectId: string;
-  type: string;
-  label: string;
-<<<<<<< HEAD
-  description: string; // JSON
-  uploadedBy: string;
-  isActive: boolean;
-  id: string;
-  createdAt: string; // ISO 8601
-  updatedAt: string; // ISO 8601
-=======
-  description: string; // JSON文字列として記録されている
-  uploadedBy: string;
-  isActive: boolean;
-  id: string;
-  createdAt: string; // ISO 8601形式の日付
-  updatedAt: string; // ISO 8601形式の日付
->>>>>>> 8c9adf01
-}
-
-interface RootObject {
-  gitProjectCommit: GitProjectCommit;
-  fileGroup: FileGroup;
-}
+import { HttpClient } from '@angular/common/http';
+import { inject, Injectable } from '@angular/core';
+import { Observable } from 'rxjs';
+
+
+@Injectable({ providedIn: 'root' })
+export class ApiGitlabService {
+
+  private readonly http: HttpClient = inject(HttpClient);
+
+  groups(gitlabProvider: string): Observable<GitLabGroupListResponse> {
+    const url = `/user/oauth/api/proxy/${gitlabProvider}/api/v4/groups`;
+    return this.http.get<GitLabGroupListResponse>(url);
+  }
+  projects(gitlabProvider: string, groupId?: number, params: { page?: number; per_page?: number } = {}): Observable<GitLabProjectListResponse> {
+    const group = groupId === undefined ? '' : `/groups/${groupId}`;
+    const url = `/user/oauth/api/proxy/${gitlabProvider}/api/v4${group}/projects`;
+    return this.http.get<GitLabProjectListResponse>(url, { params });
+  }
+  branches(gitlabProvider: string, projectId: number): Observable<GitlabBranch[]> {
+    const url = `/user/oauth/api/proxy/${gitlabProvider}/api/v4/projects/${projectId}/repository/branches`;
+    return this.http.get<GitlabBranch[]>(url);
+  }
+  tags(gitlabProvider: string, projectId: number): Observable<GitlabTag[]> {
+    const url = `/user/oauth/api/proxy/${gitlabProvider}/api/v4/projects/${projectId}/repository/tags`;
+    return this.http.get<GitlabTag[]>(url);
+  }
+  commits(gitlabProvider: string, projectId: number): Observable<GitlabCommit[]> {
+    const url = `/user/oauth/api/proxy/${gitlabProvider}/api/v4/projects/${projectId}/repository/commits`;
+    return this.http.get<GitlabCommit[]>(url);
+  }
+  fetchCommit(gitlabProvider: string, gitlabProjectId: number, projectInDto: { projectId: string, }, type?: 'branches' | 'tags' | 'commits', id?: string): Observable<RootObject> {
+    let params = '';
+    if ((type === undefined) !== (id === undefined)) {
+      throw new Error('Both type and id must be specified');
+    } else if (type === undefined && id === undefined) {
+    } else {
+      params = `/${type}/${id}`;
+    }
+    const url = `/user/oauth/api/gitlab/${gitlabProvider}/files/${gitlabProjectId}${params}`;
+    return this.http.post<RootObject>(url, projectInDto);
+  }
+  // projectClone(gitlabProvider: string, projectId: number): Observable<GitLabProjectListResponse> {
+  //   const url = `/user/oauth/api/gitlab/${gitlabProvider}/clone/${projectId}`;
+  //   return this.http.get<GitLabProjectListResponse>(url);
+  // }
+  // projectDownload(gitlabProvider: string, projectId: number): Observable<GitLabProjectListResponse> {
+  //   const url = `/user/oauth/api/gitlab/${gitlabProvider}/download/${projectId}`;
+  //   return this.http.get<GitLabProjectListResponse>(url);
+  // }
+  projectFileDownload(gitlabProvider: string, gitlabProjectId: number, projectInDto: { projectId: string, systemPrompt: string }, type?: 'branches' | 'tags' | 'commits', id?: string): Observable<RootObject> {
+    let params = '';
+    if ((type === undefined) !== (id === undefined)) {
+      throw new Error('Both type and id must be specified');
+    } else if (type === undefined && id === undefined) {
+    } else {
+      params = `/${type}/${id}`;
+    }
+    const url = `/user/oauth/api/gitlab/${gitlabProvider}/files/${gitlabProjectId}${params}`;
+    return this.http.post<RootObject>(url, projectInDto);
+  }
+}
+
+
+// Base interface for a GitLab Group
+export interface GitLabGroup {
+  id: number; // Group ID
+  name: string; // Group name
+  path: string; // Group URL path
+  description?: string; // Optional group description
+  visibility: 'private' | 'internal' | 'public'; // Group visibility level
+  web_url: string; // Web URL for the group
+  avatar_url?: string; // Optional URL for the group's avatar
+  full_name: string; // Full name of the group
+  full_path: string; // Full URL path of the group
+  parent_id?: number; // Parent group ID, if any
+  projects?: GitLabProject[]; // Optional list of projects within the group
+}
+
+// Parameters for fetching groups (GET /groups)
+export interface GitLabGroupQueryParams {
+  skip_groups?: number[]; // List of group IDs to exclude from results
+  all_available?: boolean; // Include all groups current user has access to
+  search?: string; // Filter groups by name or path
+  order_by?: 'name' | 'path'; // Order results by name or path
+  sort?: 'asc' | 'desc'; // Sort order, ascending or descending
+  statistics?: boolean; // Include group statistics in results
+  owned?: boolean; // Limit to groups owned by the authenticated user
+  min_access_level?: number; // Minimum access level filter
+}
+
+// Response for a list of groups (GET /groups)
+export type GitLabGroupListResponse = GitLabGroup[];
+
+// Example: Interface for creating or updating a group (POST/PUT /groups)
+export interface GitLabGroupPayload {
+  name: string; // Group name
+  path: string; // Group URL path
+  description?: string; // Optional group description
+  visibility?: 'private' | 'internal' | 'public'; // Group visibility level
+  lfs_enabled?: boolean; // Enable/disable LFS for the group
+  request_access_enabled?: boolean; // Allow users to request access
+  parent_id?: number; // Parent group ID, if any
+}
+
+// Interface for the full GitLab Group API
+export interface GitLabGroupsAPI {
+  getGroups(params?: GitLabGroupQueryParams): Promise<GitLabGroupListResponse>; // Fetch groups
+  getGroup(groupId: number): Promise<GitLabGroup>; // Fetch a single group by ID
+  createGroup(payload: GitLabGroupPayload): Promise<GitLabGroup>; // Create a new group
+  updateGroup(groupId: number, payload: GitLabGroupPayload): Promise<GitLabGroup>; // Update a group
+  deleteGroup(groupId: number): Promise<void>; // Delete a group
+}
+export interface GitlabBranch {
+  name: string;
+  commit: {
+    id: string;
+    short_id: string;
+    created_at: string;
+    title: string;
+    message: string;
+    author_name: string;
+    author_email: string;
+  };
+  merged: boolean;
+  protected: boolean;
+  developers_can_push: boolean;
+  developers_can_merge: boolean;
+}
+
+export interface GitlabTag {
+  name: string;
+  message: string;
+  target: string;
+  commit: {
+    id: string;
+    short_id: string;
+    title: string;
+    created_at: string;
+    parent_ids: string[];
+  };
+  release?: {
+    tag_name: string;
+    description: string;
+  };
+}
+
+export interface GitlabCommit {
+  id: string;
+  short_id: string;
+  created_at: string;
+  title: string;
+  message: string;
+  author_name: string;
+  author_email: string;
+  committer_name: string;
+  committer_email: string;
+  parent_ids: string[];
+}
+
+// 全体を取得するデータ型
+export interface GitLabData {
+  branches: GitlabBranch[];
+  tags: GitlabTag[];
+  commits: GitlabCommit[];
+}
+
+export interface GitLabProject {
+  id: number;
+  description: string | null;
+  name: string;
+  name_with_namespace: string;
+  path: string;
+  path_with_namespace: string;
+  created_at: string;
+  default_branch: string;
+  tag_list: string[];
+  topics: string[];
+  ssh_url_to_repo: string;
+  http_url_to_repo: string;
+  web_url: string;
+  readme_url: string;
+  forks_count: number;
+  avatar_url: string | null;
+  star_count: number;
+  last_activity_at: string;
+  namespace: Namespace;
+  repository_storage: string;
+  _links: Links;
+  packages_enabled: boolean;
+  empty_repo: boolean;
+  archived: boolean;
+  visibility: string;
+  resolve_outdated_diff_discussions: boolean;
+  container_expiration_policy: ContainerExpirationPolicy;
+  repository_object_format: string;
+  issues_enabled: boolean;
+  merge_requests_enabled: boolean;
+  wiki_enabled: boolean;
+  jobs_enabled: boolean;
+  snippets_enabled: boolean;
+  container_registry_enabled: boolean;
+  service_desk_enabled: boolean;
+  service_desk_address: string | null;
+  can_create_merge_request_in: boolean;
+  issues_access_level: string;
+  repository_access_level: string;
+  merge_requests_access_level: string;
+  forking_access_level: string;
+  wiki_access_level: string;
+  builds_access_level: string;
+  snippets_access_level: string;
+  pages_access_level: string;
+  analytics_access_level: string;
+  container_registry_access_level: string;
+  security_and_compliance_access_level: string;
+  releases_access_level: string;
+  environments_access_level: string;
+  feature_flags_access_level: string;
+  infrastructure_access_level: string;
+  monitor_access_level: string;
+  model_experiments_access_level: string;
+  model_registry_access_level: string;
+  emails_disabled: boolean;
+  emails_enabled: boolean;
+  shared_runners_enabled: boolean;
+  lfs_enabled: boolean;
+  creator_id: number;
+  import_url: string | null;
+  import_type: string | null;
+  import_status: string;
+  open_issues_count: number;
+  description_html: string;
+  updated_at: string;
+  ci_default_git_depth: number;
+  ci_delete_pipelines_in_seconds: number | null;
+  ci_forward_deployment_enabled: boolean;
+  ci_forward_deployment_rollback_allowed: boolean;
+  ci_job_token_scope_enabled: boolean;
+  ci_separated_caches: boolean;
+  ci_allow_fork_pipelines_to_run_in_parent_project: boolean;
+  ci_id_token_sub_claim_components: string[];
+  build_git_strategy: string;
+  keep_latest_artifact: boolean;
+  restrict_user_defined_variables: boolean;
+  ci_pipeline_variables_minimum_override_role: string;
+  runners_token: string;
+  runner_token_expiration_interval: number | null;
+  group_runners_enabled: boolean;
+  auto_cancel_pending_pipelines: string;
+  build_timeout: number;
+  auto_devops_enabled: boolean;
+  auto_devops_deploy_strategy: string;
+  ci_push_repository_for_job_token_allowed: boolean;
+  ci_config_path: string | null;
+  public_jobs: boolean;
+  shared_with_groups: any[];
+  only_allow_merge_if_pipeline_succeeds: boolean;
+  allow_merge_on_skipped_pipeline: any | null;
+  request_access_enabled: boolean;
+  only_allow_merge_if_all_discussions_are_resolved: boolean;
+  remove_source_branch_after_merge: boolean;
+  printing_merge_request_link_enabled: boolean;
+  merge_method: string;
+  squash_option: string;
+  enforce_auth_checks_on_uploads: boolean;
+  suggestion_commit_message: string | null;
+  merge_commit_template: string | null;
+  squash_commit_template: string | null;
+  issue_branch_template: string | null;
+  warn_about_potentially_unwanted_characters: boolean;
+  autoclose_referenced_issues: boolean;
+  permissions: Permissions;
+  owner?: Owner;
+}
+
+interface Namespace {
+  id: number;
+  name: string;
+  path: string;
+  kind: string;
+  full_path: string;
+  parent_id: number | null;
+  avatar_url: string | null;
+  web_url: string;
+}
+
+interface Links {
+  self: string;
+  issues: string;
+  merge_requests: string;
+  repo_branches: string;
+  labels: string;
+  events: string;
+  members: string;
+  cluster_agents: string;
+}
+
+interface ContainerExpirationPolicy {
+  cadence: string;
+  enabled: boolean;
+  keep_n: number;
+  older_than: string;
+  name_regex: string;
+  name_regex_keep: string | null;
+  next_run_at: string;
+}
+
+interface Permissions {
+  project_access: ProjectAccess | null;
+  group_access: GroupAccess | null;
+}
+
+interface ProjectAccess {
+  access_level: number;
+  notification_level: number;
+}
+
+interface GroupAccess {
+  access_level: number;
+  notification_level: number;
+}
+
+interface Owner {
+  id: number;
+  username: string;
+  name: string;
+  state: string;
+  locked: boolean;
+  avatar_url: string;
+  web_url: string;
+}
+
+type GitLabProjectListResponse = GitLabProject[];
+
+interface GitProjectCommit {
+  id: string;
+  createdBy: string;
+  updatedBy: string;
+  createdAt: string; // ISO 8601
+  updatedAt: string; // ISO 8601
+  createdIp: string;
+  updatedIp: string;
+  provider: string;
+  gitProjectId: number;
+  commitId: string;
+  fileGroupId: string;
+}
+
+interface FileGroup {
+  createdBy: string;
+  updatedBy: string;
+  createdIp: string;
+  updatedIp: string;
+  projectId: string;
+  type: string;
+  label: string;
+  description: string; // JSON
+  uploadedBy: string;
+  isActive: boolean;
+  id: string;
+  createdAt: string; // ISO 8601
+  updatedAt: string; // ISO 8601
+}
+
+interface RootObject {
+  gitProjectCommit: GitProjectCommit;
+  fileGroup: FileGroup;
+}